--- conflicted
+++ resolved
@@ -24,17 +24,11 @@
 
 import { CircleAlertIcon, Inbox, ShieldAlertIcon, StopCircleIcon } from 'lucide-react';
 import { useState, useEffect, useCallback, useRef, useMemo } from 'react';
-<<<<<<< HEAD
 import useMoveThreadsTo from '@/hooks/driver/use-move-threads-to';
-import { backgroundQueueAtom } from '@/store/backgroundQueue';
-import type { ThreadDestination } from '@/lib/thread-actions';
-=======
-import { moveThreadsTo, ThreadDestination } from '@/lib/thread-actions';
-import { useMailNavigation } from '@/hooks/use-mail-navigation';
 import { focusedIndexAtom } from '@/hooks/use-mail-navigation';
 import { backgroundQueueAtom } from '@/store/backgroundQueue';
 import { handleUnsubscribe } from '@/lib/email-utils.client';
->>>>>>> a4b9353a
+import type { ThreadDestination } from '@/lib/thread-actions';
 import { useThread, useThreads } from '@/hooks/use-threads';
 import { MailDisplaySkeleton } from './mail-skeleton';
 import { useIsMobile } from '@/hooks/use-mobile';
@@ -158,11 +152,7 @@
   const [activeReplyId, setActiveReplyId] = useQueryState('activeReplyId');
   const [, setDraftId] = useQueryState('draftId');
   const { resolvedTheme } = useTheme();
-<<<<<<< HEAD
-  const { mutate: moveThreadsTo } = useMoveThreadsTo();
-=======
   const [focusedIndex, setFocusedIndex] = useAtom(focusedIndexAtom);
->>>>>>> a4b9353a
 
   const {
     data: { threads: items = [] },
@@ -248,43 +238,12 @@
   }, [setThreadId, setMode]);
 
   const moveThreadTo = useCallback(
-<<<<<<< HEAD
     (destination: ThreadDestination) => {
       if (threadId && destination) {
         moveThreadsTo([threadId], folder, destination);
       }
     },
-    [threadId, folder],
-=======
-    async (destination: ThreadDestination) => {
-      if (!id) return;
-      const promise = moveThreadsTo({
-        threadIds: [id],
-        currentFolder: folder,
-        destination,
-      });
-      setBackgroundQueue({ type: 'add', threadId: `thread:${id}` });
-      handleNext();
-
-      toast.success(
-        destination === 'inbox'
-          ? t('common.actions.movedToInbox')
-          : destination === 'spam'
-            ? t('common.actions.movedToSpam')
-            : destination === 'bin'
-              ? t('common.actions.movedToBin')
-              : t('common.actions.archived'),
-      );
-      toast.promise(promise, {
-        error: t('common.actions.failedToMove'),
-        finally: async () => {
-          await Promise.all([mutateStats(), mutateThreads()]);
-          //   setBackgroundQueue({ type: 'delete', threadId: `thread:${threadId}` });
-        },
-      });
-    },
-    [id, folder, t],
->>>>>>> a4b9353a
+    [id, folder],
   );
 
   // Add handleToggleStar function
