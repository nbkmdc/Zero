--- conflicted
+++ resolved
@@ -916,11 +916,7 @@
                   <Reply className="fill-muted-foreground dark:fill-[#9B9B9B]" />
                   <div className="flex items-center justify-center gap-2.5 pl-0.5 pr-1">
                     <div className="justify-start text-sm leading-none text-black dark:text-white">
-<<<<<<< HEAD
                       Reply
-=======
-                      {m['common.threadDisplay.replyAll']()}
->>>>>>> d1781b20
                     </div>
                   </div>
                 </button>
