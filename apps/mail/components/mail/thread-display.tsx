import {
  Archive,
  ArchiveX,
  ChevronLeft,
  ChevronRight,
  Folders,
  Lightning,
  Mail,
  Printer,
  Reply,
  Sparkles,
  Star,
  ThreeDots,
  Trash,
  X,
} from '../icons/icons';
import MailDisplay, {
  AiSummary,
  MailDisplayLabels,
  MoreAboutPerson,
  MoreAboutQuery,
  ThreadAttachments,
} from './mail-display';
import {
  DropdownMenu,
  DropdownMenuContent,
  DropdownMenuItem,
  DropdownMenuTrigger,
} from '@/components/ui/dropdown-menu';
import { Tooltip, TooltipContent, TooltipProvider, TooltipTrigger } from '@/components/ui/tooltip';
import { useOptimisticThreadState } from '@/components/mail/optimistic-thread-state';
import { useCallback, useEffect, useMemo, useRef, useState } from 'react';
import { Popover, PopoverContent, PopoverTrigger } from '../ui/popover';
import { ChevronDown, ChevronUp, CopyIcon, Inbox } from 'lucide-react';
import { useOptimisticActions } from '@/hooks/use-optimistic-actions';
import { Tabs, TabsContent, TabsList, TabsTrigger } from '../ui/tabs';
import { focusedIndexAtom } from '@/hooks/use-mail-navigation';
import { useActiveConnection } from '@/hooks/use-connections';
import { type ThreadDestination } from '@/lib/thread-actions';
import { handleUnsubscribe } from '@/lib/email-utils.client';
import { useThread, useThreads } from '@/hooks/use-threads';
import { useAISidebar } from '@/components/ui/ai-sidebar';
import { ScrollArea } from '@/components/ui/scroll-area';
import { useTRPC } from '@/providers/query-provider';
import { useThreadLabels } from '@/hooks/use-labels';
import { useMutation } from '@tanstack/react-query';
import type { Attachment, Sender } from '@/types';
import { useIsMobile } from '@/hooks/use-mobile';
import { Button } from '@/components/ui/button';
import { BimiAvatar } from '../ui/bimi-avatar';
import { RenderLabels } from './render-labels';
import { cleanHtml } from '@/lib/email-utils';
import ReplyCompose from './reply-composer';
import { Separator } from '../ui/separator';
import { NotesPanel } from './note-panel';
import { cn, FOLDERS } from '@/lib/utils';
import { m } from '@/paraglide/messages';
import { useParams } from 'react-router';
import { useQueryState } from 'nuqs';
import { format } from 'date-fns';
import { useAtom } from 'jotai';
import { toast } from 'sonner';

const formatFileSize = (size: number) => {
  const sizeInMB = (size / (1024 * 1024)).toFixed(2);
  return sizeInMB === '0.00' ? '' : `${sizeInMB} MB`;
};

const cleanNameDisplay = (name?: string) => {
  if (!name) return '';
  return name.replace(/["<>]/g, '');
};

function ThreadActionButton({
  icon: Icon,
  label,
  onClick,
  disabled = false,
  className,
  isLucide = false,
  tooltipSide = 'right',
  iconClassName,
  isDropdownTrigger = false,
  children,
  overrideDefaultIconStyling = false,
}: {
  icon: React.ComponentType<React.ComponentPropsWithRef<any>> & {
    startAnimation?: () => void;
    stopAnimation?: () => void;
  };
  label: string;
  onClick?: () => void;
  disabled?: boolean;
  className?: string;
  isLucide?: boolean;
  tooltipSide?: 'top' | 'bottom' | 'left' | 'right';
  iconClassName?: string;
  isDropdownTrigger?: boolean;
  children?: React.ReactNode;
  overrideDefaultIconStyling?: boolean;
}) {
  const iconRef = useRef<any>(null);

  const ButtonComponent = isDropdownTrigger ? DropdownMenuTrigger : 'div';
  const buttonProps = isDropdownTrigger ? { asChild: true } : {};

  return (
    <TooltipProvider delayDuration={0}>
      <Tooltip>
        <TooltipTrigger asChild>
          <ButtonComponent {...buttonProps}>
            <Button
              disabled={disabled}
              onClick={onClick}
              variant="ghost"
              className={cn('md:h-fit md:px-2', className)}
              onMouseEnter={() => iconRef.current?.startAnimation?.()}
              onMouseLeave={() => iconRef.current?.stopAnimation?.()}
            >
<<<<<<< HEAD
              <Icon 
                ref={iconRef} 
                className={cn(
                  !overrideDefaultIconStyling && (isLucide ? "text-iconLight dark:text-iconDark" : "fill-iconLight dark:fill-iconDark"),
                  iconClassName
                )} 
=======
              <Icon
                ref={iconRef}
                className={cn(
                  !overrideDefaultIconStyling &&
                    (isLucide
                      ? 'text-iconLight dark:text-iconDark'
                      : 'fill-iconLight dark:fill-iconDark'),
                  iconClassName,
                )}
>>>>>>> 6e2fd358
              />
              <span className="sr-only">{label}</span>
            </Button>
          </ButtonComponent>
        </TooltipTrigger>
        <TooltipContent side={tooltipSide}>{label}</TooltipContent>
      </Tooltip>
      {children}
    </TooltipProvider>
  );
}

const Card = ({ children, className }: { children: React.ReactNode; className?: string }) => {
  const isMobile = useIsMobile();
  return (
    <div
      className={cn(
        'bg-subtleBlack flex rounded-xl p-2',
        isMobile && 'bg-panelLight dark:bg-panelDark sticky top-0 z-10 mt-2',
        className,
      )}
    >
      {children}
    </div>
  );
};

const isFullscreen = false;
export function ThreadDisplay() {
  const isMobile = useIsMobile();
  const { toggleOpen: toggleAISidebar } = useAISidebar();
  const params = useParams<{ folder: string }>();

  const folder = params?.folder ?? 'inbox';
  const [id, setThreadId] = useQueryState('threadId');
  const { data: emailData, isLoading, refetch: refetchThread } = useThread(id ?? null);
  const [, items] = useThreads();
  const [isStarred, setIsStarred] = useState(false);
  const [isImportant, setIsImportant] = useState(false);

  // Collect all attachments from all messages in the thread
  const allThreadAttachments = useMemo(() => {
    if (!emailData?.messages) return [];
    return emailData.messages.reduce<Attachment[]>((acc, message) => {
      if (message.attachments && message.attachments.length > 0) {
        acc.push(...message.attachments);
      }
      return acc;
    }, []);
  }, [emailData?.messages]);

  const [mode, setMode] = useQueryState('mode');
  const [activeReplyId, setActiveReplyId] = useQueryState('activeReplyId');
  const [, setDraftId] = useQueryState('draftId');

  const [focusedIndex, setFocusedIndex] = useAtom(focusedIndexAtom);
  const trpc = useTRPC();
  const { mutateAsync: toggleImportant } = useMutation(trpc.mail.toggleImportant.mutationOptions());
  const [, setIsComposeOpen] = useQueryState('isComposeOpen');
  const { data: activeConnection } = useActiveConnection();

  // Get optimistic state for this thread
  const optimisticState = useOptimisticThreadState(id ?? '');

  const handlePrevious = useCallback(() => {
    if (!id || !items.length || focusedIndex === null) return;
    if (focusedIndex > 0) {
      const prevThread = items[focusedIndex - 1];
      if (prevThread) {
        // Clear draft and reply state when navigating to previous thread
        setMode(null);
        setActiveReplyId(null);
        setDraftId(null);
        setThreadId(prevThread.id);
        setFocusedIndex(focusedIndex - 1);
      }
    }
  }, [
    items,
    id,
    focusedIndex,
    setThreadId,
    setFocusedIndex,
    setMode,
    setActiveReplyId,
    setDraftId,
  ]);

  const handleNext = useCallback(() => {
    if (!id || !items.length || focusedIndex === null) return setThreadId(null);
    if (focusedIndex < items.length - 1) {
      const nextIndex = Math.max(1, focusedIndex + 1);
      //   console.log('nextIndex', nextIndex);

      const nextThread = items[nextIndex];
      if (nextThread) {
        setMode(null);
        setActiveReplyId(null);
        setDraftId(null);
        setThreadId(nextThread.id);
        setFocusedIndex(focusedIndex + 1);
      }
    }
  }, [
    items,
    id,
    focusedIndex,
    setThreadId,
    setFocusedIndex,
    setMode,
    setActiveReplyId,
    setDraftId,
  ]);

  const handleUnsubscribeProcess = () => {
    if (!emailData?.latest) return;
    toast.promise(handleUnsubscribe({ emailData: emailData.latest }), {
      success: 'Unsubscribed successfully!',
      error: 'Failed to unsubscribe',
    });
  };

  const isInArchive = folder === FOLDERS.ARCHIVE;
  const isInSpam = folder === FOLDERS.SPAM;
  const isInBin = folder === FOLDERS.BIN;
  const handleClose = useCallback(() => {
    setThreadId(null);
    setMode(null);
    setActiveReplyId(null);
    setDraftId(null);
  }, [setThreadId, setMode, setActiveReplyId, setDraftId]);

  const { optimisticMoveThreadsTo } = useOptimisticActions();

  const moveThreadTo = useCallback(
    async (destination: ThreadDestination) => {
      if (!id) return;

      setMode(null);
      setActiveReplyId(null);
      setDraftId(null);

      optimisticMoveThreadsTo([id], folder, destination);
      handleNext();
    },
    [id, folder, optimisticMoveThreadsTo, handleNext, setMode, setActiveReplyId, setDraftId],
  );

  const { optimisticToggleStar } = useOptimisticActions();

  const handleToggleStar = useCallback(async () => {
    if (!emailData || !id) return;

    const newStarredState = !isStarred;
    optimisticToggleStar([id], newStarredState);
    setIsStarred(newStarredState);
  }, [emailData, id, isStarred, optimisticToggleStar]);

  const printThread = () => {
    try {
      // Create a hidden iframe for printing
      const printFrame = document.createElement('iframe');
      printFrame.style.position = 'absolute';
      printFrame.style.top = '-9999px';
      printFrame.style.left = '-9999px';
      printFrame.style.width = '0px';
      printFrame.style.height = '0px';
      printFrame.style.border = 'none';

      document.body.appendChild(printFrame);

      // Generate clean, simple HTML content for printing
      const printContent = `
      <!DOCTYPE html>
      <html>
        <head>
          <meta charset="utf-8">
          <title>Print Thread - ${emailData?.latest?.subject || 'No Subject'}</title>
          <style>
            * {
              margin: 0;
              padding: 0;
              box-sizing: border-box;
            }

            body {
              font-family: Arial, sans-serif;
              line-height: 1.5;
              color: #333;
              background: white;
              padding: 20px;
              font-size: 12px;
            }

            .email-container {
              max-width: 100%;
              margin: 0 auto;
              background: white;
            }

            .email-header {
              margin-bottom: 25px;
            }

            .email-title {
              font-size: 18px;
              font-weight: bold;
              color: #000;
              margin-bottom: 15px;
              word-wrap: break-word;
            }

            .email-meta {
              margin-bottom: 20px;
            }

            .meta-row {
              margin-bottom: 5px;
              display: flex;
              align-items: flex-start;
            }

            .meta-label {
              font-weight: bold;
              min-width: 60px;
              color: #333;
              margin-right: 10px;
            }

            .meta-value {
              flex: 1;
              word-wrap: break-word;
              color: #333;
            }

            .separator {
              width: 100%;
              height: 1px;
              background: #ddd;
              margin: 20px 0;
            }

            .email-body {
              margin: 20px 0;
              background: white;
            }

            .email-content {
              word-wrap: break-word;
              overflow-wrap: break-word;
              font-size: 12px;
              line-height: 1.6;
            }

            .email-content img {
              max-width: 100% !important;
              height: auto !important;
              display: block;
              margin: 10px 0;
            }

            .email-content table {
              width: 100%;
              border-collapse: collapse;
              margin: 10px 0;
            }

            .email-content td, .email-content th {
              padding: 6px;
              text-align: left;
              font-size: 11px;
            }

            .email-content a {
              color: #0066cc;
              text-decoration: underline;
            }

            .attachments-section {
              margin-top: 25px;
              background: white;
            }

            .attachments-title {
              font-size: 14px;
              font-weight: bold;
              color: #000;
              margin-bottom: 10px;
            }

            .attachment-item {
              margin-bottom: 5px;
              font-size: 11px;
              padding: 3px 0;
            }

            .attachment-name {
              font-weight: 500;
              color: #333;
            }

            .attachment-size {
              color: #666;
              font-size: 10px;
            }

            .labels-section {
              margin: 10px 0;
            }

            .label-badge {
              display: inline-block;
              padding: 2px 6px;
              background: #f5f5f5;
              color: #333;
              font-size: 10px;
              margin-right: 5px;
              margin-bottom: 3px;
            }

            @media print {
              body {
                margin: 0;
                padding: 15px;
                font-size: 11px;
                -webkit-print-color-adjust: exact;
                print-color-adjust: exact;
              }

              .email-container {
                max-width: none;
                width: 100%;
              }

              .separator {
                background: #000 !important;
              }

              .email-content a {
                color: #000 !important;
              }

              .label-badge {
                background: #f0f0f0 !important;
                border: 1px solid #ccc;
              }

              .no-print {
                display: none !important;
              }

              * {
                border: none !important;
                box-shadow: none !important;
              }

              .email-header {
                page-break-after: avoid;
              }

              .attachments-section {
                page-break-inside: avoid;
              }
            }

            @page {
              margin: 0.5in;
              size: A4;
            }
          </style>
        </head>
        <body>
          ${emailData?.messages
            ?.map(
              (message, index) => `
            <div class="email-container">
              <div class="email-header">
                ${index === 0 ? `<h1 class="email-title">${message.subject || 'No Subject'}</h1>` : ''}


                ${
                  message?.tags && message.tags.length > 0
                    ? `
                  <div class="labels-section">
                    ${message.tags
                      .map((tag) => `<span class="label-badge">${tag.name}</span>`)
                      .join('')}
                  </div>
                `
                    : ''
                }


                <div class="email-meta">
                  <div class="meta-row">
                    <span class="meta-label">From:</span>
                    <span class="meta-value">
                      ${cleanNameDisplay(message.sender?.name)}
                      ${message.sender?.email ? `<${message.sender.email}>` : ''}
                    </span>
                  </div>


                  ${
                    message.to && message.to.length > 0
                      ? `
                    <div class="meta-row">
                      <span class="meta-label">To:</span>
                      <span class="meta-value">
                        ${message.to
                          .map(
                            (recipient) =>
                              `${cleanNameDisplay(recipient.name)} <${recipient.email}>`,
                          )
                          .join(', ')}
                      </span>
                    </div>
                  `
                      : ''
                  }


                  ${
                    message.cc && message.cc.length > 0
                      ? `
                    <div class="meta-row">
                      <span class="meta-label">CC:</span>
                      <span class="meta-value">
                        ${message.cc
                          .map(
                            (recipient) =>
                              `${cleanNameDisplay(recipient.name)} <${recipient.email}>`,
                          )
                          .join(', ')}
                      </span>
                    </div>
                  `
                      : ''
                  }


                  ${
                    message.bcc && message.bcc.length > 0
                      ? `
                    <div class="meta-row">
                      <span class="meta-label">BCC:</span>
                      <span class="meta-value">
                        ${message.bcc
                          .map(
                            (recipient) =>
                              `${cleanNameDisplay(recipient.name)} <${recipient.email}>`,
                          )
                          .join(', ')}
                      </span>
                    </div>
                  `
                      : ''
                  }


                  <div class="meta-row">
                    <span class="meta-label">Date:</span>
                    <span class="meta-value">${format(new Date(message.receivedOn), 'PPpp')}</span>
                  </div>
                </div>
              </div>

              <div class="separator"></div>

              <div class="email-body">
                <div class="email-content">
                  ${cleanHtml(message.decodedBody ?? '<p><em>No email content available</em></p>')}
                </div>
              </div>


              ${
                message.attachments && message.attachments.length > 0
                  ? `
                <div class="attachments-section">
                  <h2 class="attachments-title">Attachments (${message.attachments.length})</h2>
                  ${message.attachments
                    .map(
                      (attachment) => `
                    <div class="attachment-item">
                      <span class="attachment-name">${attachment.filename}</span>
                      ${formatFileSize(attachment.size) ? ` - <span class="attachment-size">${formatFileSize(attachment.size)}</span>` : ''}
                    </div>
                  `,
                    )
                    .join('')}
                </div>
              `
                  : ''
              }
            </div>
            ${index < emailData.messages.length - 1 ? '<div class="separator"></div>' : ''}
          `,
            )
            .join('')}
        </body>
      </html>
    `;

      // Write content to the iframe
      const iframeDoc = printFrame.contentDocument || printFrame.contentWindow?.document;
      if (!iframeDoc) {
        throw new Error('Could not access iframe document');
      }
      iframeDoc.open();
      iframeDoc.write(printContent);
      iframeDoc.close();

      // Wait for content to load, then print
      printFrame.onload = function () {
        setTimeout(() => {
          try {
            // Focus the iframe and print
            printFrame.contentWindow?.focus();
            printFrame.contentWindow?.print();

            // Clean up - remove the iframe after a delay
            setTimeout(() => {
              if (printFrame && printFrame.parentNode) {
                document.body.removeChild(printFrame);
              }
            }, 1000);
          } catch (error) {
            console.error('Error during print:', error);
            // Clean up on error
            if (printFrame && printFrame.parentNode) {
              document.body.removeChild(printFrame);
            }
          }
        }, 500);
      };
    } catch (error) {
      console.error('Error printing thread:', error);
      toast.error('Failed to print thread. Please try again.');
    }
  };

  const handleToggleImportant = useCallback(async () => {
    if (!emailData || !id) return;
    await toggleImportant({ ids: [id] });
    await refetchThread();
    if (isImportant) {
      toast.success(m['common.mail.markedAsImportant']());
    } else {
      toast.error('Failed to mark as important');
    }
  }, [emailData, id]);

  // Set initial star state based on email data
  useEffect(() => {
    if (emailData?.latest?.tags) {
      // Check if any tag has the name 'STARRED'
      setIsStarred(emailData.latest.tags.some((tag) => tag.name === 'STARRED'));
      setIsImportant(emailData.latest.tags.some((tag) => tag.name === 'IMPORTANT'));
    }
  }, [emailData?.latest?.tags]);

  useEffect(() => {
    if (optimisticState.optimisticStarred !== null) {
      setIsStarred(optimisticState.optimisticStarred);
    }
  }, [optimisticState.optimisticStarred]);

  //   // Automatically open Reply All composer when email thread is loaded
  //   useEffect(() => {
  //     if (emailData?.latest?.id) {
  //       // Small delay to ensure other effects have completed
  //       const timer = setTimeout(() => {
  //         setMode('replyAll');
  //         setActiveReplyId(emailData.latest!.id);
  //       }, 50);

  //       return () => clearTimeout(timer);
  //     }
  //   }, [emailData?.latest?.id, setMode, setActiveReplyId]);

  // Removed conflicting useEffect that was clearing activeReplyId

  // Scroll to the active reply composer when it's opened
  useEffect(() => {
    if (mode && activeReplyId) {
      setTimeout(() => {
        const replyElement = document.getElementById(`reply-composer-${activeReplyId}`);
        if (replyElement) {
          replyElement.scrollIntoView({ behavior: 'smooth', block: 'center' });
        }
      }, 100); // Short delay to ensure the component is rendered
    }
  }, [mode, activeReplyId]);

  const { labels: threadLabels } = useThreadLabels(
    emailData?.labels ? emailData.labels.map((l) => l.id) : [],
  );

  const handleCopySenderEmail = useCallback(async (personEmail: string) => {
    if (!personEmail) return;

    await navigator.clipboard.writeText(personEmail || '');
    toast.success('Email copied to clipboard');
  }, []);

  const renderPerson = useCallback(
    (person: Sender) => (
      <Popover key={person.email}>
        <PopoverTrigger asChild>
          <div
            key={person.email}
            className="inline-flex items-center justify-start gap-1.5 overflow-hidden rounded-full border p-0.5 px-2"
          >
            <BimiAvatar
              email={person.email}
              name={person.name || person.email}
              className="h-5 w-5"
            />
            <div className="text-panelDark justify-start text-xs font-medium leading-none dark:text-white">
              {person.name || person.email}
            </div>
          </div>
        </PopoverTrigger>
        <PopoverContent align="start" className="w-fit p-2 text-sm">
          <div className="flex items-center gap-2">
            <div className="flex gap-2">
              <div className="group flex items-center gap-2">
                <p className="text-muted-foreground">{person.email || 'No email'}</p>
                <span className="opacity-0 transition-opacity duration-150 group-hover:opacity-100">
                  <CopyIcon
                    size={14}
                    className="cursor-pointer"
                    onClick={() => handleCopySenderEmail(person.email)}
                  />
                </span>
              </div>
            </div>
          </div>
        </PopoverContent>
      </Popover>
    ),
    [],
  );

  const people = useMemo(() => {
    if (!activeConnection) return [];
    if (!emailData?.messages) return [];
    const allPeople = new Set<Sender>();
    emailData.messages.forEach((msg) => {
      if (msg.sender) allPeople.add(msg.sender);
      if (Array.isArray(msg.to)) msg.to.forEach((p) => allPeople.add(p));
      if (Array.isArray(msg.cc)) msg.cc.forEach((p) => allPeople.add(p));
      if (Array.isArray(msg.bcc)) msg.bcc.forEach((p) => allPeople.add(p));
    });
    const uniquePeople = Array.from(allPeople).filter(
      (p): p is Sender =>
        Boolean(p?.email) && p.email !== activeConnection!.email && p.name !== 'No Sender Name',
    );
    return uniquePeople;
  }, [emailData, activeConnection]);

  return (
    <div
      className={cn(
        'flex',
        isMobile ? 'h-full' : 'h-[calc(100dvh-19px)] rounded-xl',
      )}
    >
      <div
        className={cn(
          'bg-panelLight dark:bg-panelDark relative flex w-full rounded-xl transition-all duration-300',
          'h-full',
<<<<<<< HEAD
          !isMobile && '',
=======
          'p-1',
>>>>>>> 6e2fd358
        )}
      >
        <div className=" relative left-1 mt-1">
          <ThreadActionButton
            icon={X}
            label={m['common.actions.close']()}
            onClick={handleClose}
            className="hidden md:flex"
          />
          <ThreadActionButton
            icon={ChevronUp}
            label="Previous email"
            onClick={handlePrevious}
            className="hidden md:flex"
            isLucide={true}
          />
          <ThreadActionButton
            icon={ChevronDown}
            label="Next email"
            onClick={handleNext}
            className="hidden md:flex"
            isLucide={true}
<<<<<<< HEAD
          />
          
          {/* Action icons moved here - now aligned horizontally */}
          <ThreadActionButton
            icon={Star}
            label={isStarred ? m['common.threadDisplay.unstar']() : m['common.threadDisplay.star']()}
            onClick={handleToggleStar}
            className="hidden md:flex"
            overrideDefaultIconStyling={true}
            iconClassName={cn(
              '',
              isStarred
                ? 'fill-yellow-400 stroke-yellow-400'
                : 'fill-transparent stroke-[#9D9D9D] dark:stroke-[#9D9D9D]',
            )}
          />

          <ThreadActionButton
            icon={Archive}
            label={m['common.threadDisplay.archive']()}
            onClick={() => moveThreadTo('archive')}
            className="hidden md:flex"
          />

          {!isInBin && (
            <ThreadActionButton
              icon={Trash}
              label={m['common.mail.moveToBin']()}
              onClick={() => moveThreadTo('bin')}
              className="hidden md:flex"
              overrideDefaultIconStyling={true}
              iconClassName="fill-[#F43F5E] h-4 w-4"
            />
          )}

          <DropdownMenu>
            <ThreadActionButton
              icon={ThreeDots}
              label="More actions"
              className="hidden md:flex"
              iconClassName="h-4 w-4"
              isDropdownTrigger={true}
            >
              <DropdownMenuContent align="end" className="bg-white dark:bg-[#313131]">
                {isInSpam || isInArchive || isInBin ? (
                  <DropdownMenuItem onClick={() => moveThreadTo('inbox')}>
                    <Inbox className="mr-2 h-4 w-4" />
                    <span>{m['common.mail.moveToInbox']()}</span>
                  </DropdownMenuItem>
                ) : (
                  <>
                    <DropdownMenuItem
                      onClick={(e) => {
                        e.stopPropagation();
                        printThread();
                      }}
                    >
                      <Printer className="fill-iconLight dark:fill-iconDark mr-2 h-4 w-4" />
                      <span>{m['common.threadDisplay.printThread']()}</span>
                    </DropdownMenuItem>
                    <DropdownMenuItem onClick={() => moveThreadTo('spam')}>
                      <ArchiveX className="fill-iconLight dark:fill-iconDark mr-2" />
                      <span>{m['common.threadDisplay.moveToSpam']()}</span>
                    </DropdownMenuItem>
                    {emailData?.latest?.listUnsubscribe ||
                    emailData?.latest?.listUnsubscribePost ? (
                      <DropdownMenuItem onClick={handleUnsubscribeProcess}>
                        <Folders className="fill-iconLight dark:fill-iconDark mr-2" />
                        <span>{m['common.mailDisplay.unsubscribe']()}</span>
                      </DropdownMenuItem>
                    ) : null}
                  </>
                )}
                {!isImportant && (
                  <DropdownMenuItem onClick={handleToggleImportant}>
                    <Lightning className="fill-iconLight dark:fill-iconDark mr-2" />
                    {m['common.mail.markAsImportant']()}
                  </DropdownMenuItem>
                )}
              </DropdownMenuContent>
            </ThreadActionButton>
          </DropdownMenu>
        </div>
        <div className="w-full md:w-[70%] h-full flex flex-col ml-4">
          <div
            className={cn(
              'flex flex-shrink-0 items-center justify-between pt-1 px-3',
              isMobile && 'bg-panelLight dark:bg-panelDark sticky top-0 z-10 mt-2',
            )}
          >
            <div className="flex w-full items-center gap-2">
              <span className="inline-flex items-center gap-2 font-medium text-black dark:text-white">
                <span className="lg:text-2xl font-semibold">
                  {emailData?.latest?.subject}{' '}
                  <span className="text-muted-foreground dark:text-[#8C8C8C]">
                    {/* {emailData?.totalReplies &&
                      emailData.totalReplies > 1 &&
                      `[${emailData.totalReplies}]`} */}
                  </span>
                </span>
              </span>

              <div className="w-0 flex items-center gap-2">
                {/* {emailData?.labels?.length ? (
                  <MailDisplayLabels labels={emailData?.labels.map((t) => t.name) || []} />
                ) : null} */}
              </div>
            </div>
            <div className="flex items-center gap-2">
              <button
                onClick={(e) => {
                  e.stopPropagation();
                  setMode('replyAll');
                  setActiveReplyId(emailData?.latest?.id ?? '');
                }}
                className="inline-flex h-7 items-center justify-center gap-1 overflow-hidden rounded-lg border bg-white px-1.5 dark:border-none dark:bg-[#313131] md:hidden"
              >
                <Reply className="fill-muted-foreground dark:fill-[#9B9B9B]" />
                <div className="flex items-center justify-center gap-2.5 pl-0.5 pr-1">
                  <div className="justify-start whitespace-nowrap text-sm leading-none text-black dark:text-white">
                    {m['common.threadDisplay.replyAll']()}
                  </div>
                </div>
              </button>
              <div className="flex items-center gap-2 md:hidden">
                <TooltipProvider delayDuration={0}>
                  <Tooltip>
                    <TooltipTrigger asChild>
                      <button
                        onClick={handleToggleStar}
                        className="inline-flex h-7 w-7 items-center justify-center gap-1 overflow-hidden rounded-lg bg-white dark:bg-[#313131]"
                      >
                        <Star
                          className={cn(
                            'ml-[2px] mt-[2.4px] h-5 w-5',
                            isStarred
                              ? 'fill-yellow-400 stroke-yellow-400'
                              : 'fill-transparent stroke-[#9D9D9D] dark:stroke-[#9D9D9D]',
                          )}
                        />
                      </button>
                    </TooltipTrigger>
                    <TooltipContent side="bottom" className="bg-white dark:bg-[#313131]">
                      {isStarred
                        ? m['common.threadDisplay.unstar']()
                        : m['common.threadDisplay.star']()}
                    </TooltipContent>
                  </Tooltip>
                </TooltipProvider>

                <TooltipProvider delayDuration={0}>
                  <Tooltip>
                    <TooltipTrigger asChild>
                      <button
                        onClick={() => moveThreadTo('archive')}
                        className="inline-flex h-7 w-7 items-center justify-center gap-1 overflow-hidden rounded-lg bg-white dark:bg-[#313131]"
                      >
                        <Archive className="fill-iconLight dark:fill-iconDark" />
                      </button>
                    </TooltipTrigger>
                    <TooltipContent side="bottom" className="bg-white dark:bg-[#313131]">
                      {m['common.threadDisplay.archive']()}
                    </TooltipContent>
                  </Tooltip>
                </TooltipProvider>

                {!isInBin && (
=======
          />

          {/* Action icons moved here - now aligned horizontally */}
          <ThreadActionButton
            icon={Star}
            label={
              isStarred ? m['common.threadDisplay.unstar']() : m['common.threadDisplay.star']()
            }
            onClick={handleToggleStar}
            className="hidden md:flex"
            overrideDefaultIconStyling={true}
            iconClassName={cn(
              '',
              isStarred
                ? 'fill-yellow-400 stroke-yellow-400'
                : 'fill-transparent stroke-muted-foreground',
            )}
          />

          <ThreadActionButton
            icon={Archive}
            label={m['common.threadDisplay.archive']()}
            onClick={() => moveThreadTo('archive')}
            className="hidden md:flex"
          />

          {!isInBin && (
            <ThreadActionButton
              icon={Trash}
              label={m['common.mail.moveToBin']()}
              onClick={() => moveThreadTo('bin')}
              className="hidden md:flex"
              overrideDefaultIconStyling={true}
              iconClassName="fill-muted-foreground h-4 w-4"
            />
          )}

          <DropdownMenu>
            <ThreadActionButton
              icon={ThreeDots}
              label="More actions"
              className="hidden md:flex"
              iconClassName="h-4 w-4"
              isDropdownTrigger={true}
            >
              <DropdownMenuContent align="end" className="bg-white dark:bg-[#313131]">
                {isInSpam || isInArchive || isInBin ? (
                  <DropdownMenuItem onClick={() => moveThreadTo('inbox')}>
                    <Inbox className="mr-2 h-4 w-4" />
                    <span>{m['common.mail.moveToInbox']()}</span>
                  </DropdownMenuItem>
                ) : (
                  <>
                    <DropdownMenuItem
                      onClick={(e) => {
                        e.stopPropagation();
                        printThread();
                      }}
                    >
                      <Printer className="fill-iconLight dark:fill-iconDark mr-2 h-4 w-4" />
                      <span>{m['common.threadDisplay.printThread']()}</span>
                    </DropdownMenuItem>
                    <DropdownMenuItem onClick={() => moveThreadTo('spam')}>
                      <ArchiveX className="fill-iconLight dark:fill-iconDark mr-2" />
                      <span>{m['common.threadDisplay.moveToSpam']()}</span>
                    </DropdownMenuItem>
                    {emailData?.latest?.listUnsubscribe ||
                    emailData?.latest?.listUnsubscribePost ? (
                      <DropdownMenuItem onClick={handleUnsubscribeProcess}>
                        <Folders className="fill-iconLight dark:fill-iconDark mr-2" />
                        <span>{m['common.mailDisplay.unsubscribe']()}</span>
                      </DropdownMenuItem>
                    ) : null}
                  </>
                )}
                {!isImportant && (
                  <DropdownMenuItem onClick={handleToggleImportant}>
                    <Lightning className="fill-iconLight dark:fill-iconDark mr-2" />
                    {m['common.mail.markAsImportant']()}
                  </DropdownMenuItem>
                )}
              </DropdownMenuContent>
            </ThreadActionButton>
          </DropdownMenu>
        </div>
        <div className="flex w-full gap-2 pl-1">
          <div className="flex h-full w-2/3 flex-col gap-1 rounded-xl">
            <Card>
              <div className="w-full">
                <div className="flex justify-between">
                  <span className="inline-flex items-center gap-2 font-medium text-black dark:text-white">
                    <span className="">
                      {emailData?.latest?.subject}{' '}
                      <span className="text-muted-foreground dark:text-[#8C8C8C]">
                        {emailData?.totalReplies &&
                          emailData.totalReplies > 1 &&
                          `[${emailData.totalReplies}]`}
                      </span>
                    </span>
                  </span>
                  <button
                    onClick={(e) => {
                      e.stopPropagation();
                      setMode('replyAll');
                      setActiveReplyId(emailData?.latest?.id ?? '');
                    }}
                    className="inline-flex items-center justify-center gap-1 overflow-hidden rounded-lg border bg-white px-2 dark:border-none dark:bg-[#313131]"
                  >
                    <Reply className="fill-muted-foreground dark:fill-[#9B9B9B]" />
                    <div className="flex items-center justify-center gap-2.5 pl-0.5 pr-1">
                      <div className="justify-start whitespace-nowrap text-sm leading-none text-black dark:text-white">
                        {m['common.threadDisplay.replyAll']()}
                      </div>
                    </div>
                  </button>
                </div>

                <div className="mt-1 flex items-center gap-2">
                  <div className="flex items-center gap-2">
                    {threadLabels.length ? <RenderLabels labels={threadLabels} /> : null}
                  </div>
                  {threadLabels.length ? (
                    <Separator className="h-3" orientation="vertical" />
                  ) : null}
                  <div className="text-sm">
                    {(() => {
                      if (people.length === 1) return null;
                      if (people.length <= 2) {
                        return people.map(renderPerson);
                      }

                      // Only show first two people plus count if we have at least two people
                      const firstPerson = people[0];
                      const secondPerson = people[1];

                      if (firstPerson && secondPerson) {
                        return (
                          <>
                            {renderPerson(firstPerson)}
                            {renderPerson(secondPerson)}
                            <Tooltip>
                              <TooltipTrigger asChild>
                                <span className="text-sm">
                                  +{people.length - 2}{' '}
                                  {people.length - 2 === 1 ? 'other' : 'others'}
                                </span>
                              </TooltipTrigger>
                              <TooltipContent className="flex flex-col gap-1">
                                {people.slice(2).map((person) => (
                                  <div key={person.email}>{renderPerson(person)}</div>
                                ))}
                              </TooltipContent>
                            </Tooltip>
                          </>
                        );
                      }

                      return null;
                    })()}
                  </div>
                </div>

                <ThreadAttachments attachments={allThreadAttachments} />
              </div>
              <div className="flex items-center gap-2">
                <button
                  onClick={(e) => {
                    e.stopPropagation();
                    setMode('replyAll');
                    setActiveReplyId(emailData?.latest?.id ?? '');
                  }}
                  className="inline-flex h-7 items-center justify-center gap-1 overflow-hidden rounded-lg border bg-white px-1.5 md:hidden dark:border-none dark:bg-[#313131]"
                >
                  <Reply className="fill-muted-foreground dark:fill-[#9B9B9B]" />
                  <div className="flex items-center justify-center gap-2.5 pl-0.5 pr-1">
                    <div className="justify-start whitespace-nowrap text-sm leading-none text-black dark:text-white">
                      {m['common.threadDisplay.replyAll']()}
                    </div>
                  </div>
                </button>
                <div className="flex items-center gap-2 md:hidden">
>>>>>>> 6e2fd358
                  <TooltipProvider delayDuration={0}>
                    <Tooltip>
                      <TooltipTrigger asChild>
                        <button
<<<<<<< HEAD
                          onClick={() => moveThreadTo('bin')}
                          className="inline-flex h-7 w-7 items-center justify-center gap-1 overflow-hidden rounded-lg border border-[#FCCDD5] bg-[#FDE4E9] dark:border-[#6E2532] dark:bg-[#411D23]"
                        >
                          <Trash className="fill-[#F43F5E]" />
                        </button>
                      </TooltipTrigger>
                      <TooltipContent side="bottom" className="bg-white dark:bg-[#313131]">
                        {m['common.mail.moveToBin']()}
                      </TooltipContent>
                    </Tooltip>
                  </TooltipProvider>
                )}

                <DropdownMenu>
                  <DropdownMenuTrigger asChild>
                    <button className="inline-flex h-7 w-7 items-center justify-center gap-1 overflow-hidden rounded-lg bg-white focus:outline-none focus:ring-0 dark:bg-[#313131]">
                      <ThreeDots className="fill-iconLight dark:fill-iconDark" />
                    </button>
                  </DropdownMenuTrigger>
                  <DropdownMenuContent align="end" className="bg-white dark:bg-[#313131]">
                    {isInSpam || isInArchive || isInBin ? (
                      <DropdownMenuItem onClick={() => moveThreadTo('inbox')}>
                        <Inbox className="mr-2 h-4 w-4" />
                        <span>{m['common.mail.moveToInbox']()}</span>
                      </DropdownMenuItem>
                    ) : (
                      <>
                        <DropdownMenuItem
                          onClick={(e) => {
                            e.stopPropagation();
                            printThread();
                          }}
                        >
                          <Printer className="fill-iconLight dark:fill-iconDark mr-2 h-4 w-4" />
                          <span>{m['common.threadDisplay.printThread']()}</span>
                        </DropdownMenuItem>
                        <DropdownMenuItem onClick={() => moveThreadTo('spam')}>
                          <ArchiveX className="fill-iconLight dark:fill-iconDark mr-2" />
                          <span>{m['common.threadDisplay.moveToSpam']()}</span>
                        </DropdownMenuItem>
                        {emailData?.latest?.listUnsubscribe ||
                        emailData?.latest?.listUnsubscribePost ? (
                          <DropdownMenuItem onClick={handleUnsubscribeProcess}>
                            <Folders className="fill-iconLight dark:fill-iconDark mr-2" />
                            <span>{m['common.mailDisplay.unsubscribe']()}</span>
                          </DropdownMenuItem>
                        ) : null}
                      </>
                    )}
                    {!isImportant && (
                      <DropdownMenuItem onClick={handleToggleImportant}>
                        <Lightning className="fill-iconLight dark:fill-iconDark mr-2" />
                        {m['common.mail.markAsImportant']()}
                      </DropdownMenuItem>
                    )}
                  </DropdownMenuContent>
                </DropdownMenu>
              </div>
            </div>
          </div>
          <div className={cn('flex min-h-0 flex-1 flex-col overflow-hidden', isMobile && 'h-full')}>
            <div className="flex-1 overflow-y-auto min-h-0">
              <div className="pb-4">
                {(emailData?.messages || []).map((message, index) => {
                  const isLastMessage = index === (emailData?.messages?.length || 0) - 1;
                  const isReplyingToThisMessage = mode && activeReplyId === message.id;
=======
                          onClick={handleToggleStar}
                          className="inline-flex h-7 w-7 items-center justify-center gap-1 overflow-hidden rounded-lg bg-white dark:bg-[#313131]"
                        >
                          <Star
                            className={cn(
                              'ml-[2px] mt-[2.4px] h-5 w-5',
                              isStarred
                                ? 'fill-yellow-400 stroke-yellow-400'
                                : 'fill-transparent stroke-[#9D9D9D] dark:stroke-[#9D9D9D]',
                            )}
                          />
                        </button>
                      </TooltipTrigger>
                      <TooltipContent side="bottom" className="bg-white dark:bg-[#313131]">
                        {isStarred
                          ? m['common.threadDisplay.unstar']()
                          : m['common.threadDisplay.star']()}
                      </TooltipContent>
                    </Tooltip>
                  </TooltipProvider>

                  <TooltipProvider delayDuration={0}>
                    <Tooltip>
                      <TooltipTrigger asChild>
                        <button
                          onClick={() => moveThreadTo('archive')}
                          className="inline-flex h-7 w-7 items-center justify-center gap-1 overflow-hidden rounded-lg bg-white dark:bg-[#313131]"
                        >
                          <Archive className="fill-iconLight dark:fill-iconDark" />
                        </button>
                      </TooltipTrigger>
                      <TooltipContent side="bottom" className="bg-white dark:bg-[#313131]">
                        {m['common.threadDisplay.archive']()}
                      </TooltipContent>
                    </Tooltip>
                  </TooltipProvider>

                  {!isInBin && (
                    <TooltipProvider delayDuration={0}>
                      <Tooltip>
                        <TooltipTrigger asChild>
                          <button
                            onClick={() => moveThreadTo('bin')}
                            className="inline-flex h-7 w-7 items-center justify-center gap-1 overflow-hidden rounded-lg border border-[#FCCDD5] bg-[#FDE4E9] dark:border-[#6E2532] dark:bg-[#411D23]"
                          >
                            <Trash className="fill-[#F43F5E]" />
                          </button>
                        </TooltipTrigger>
                        <TooltipContent side="bottom" className="bg-white dark:bg-[#313131]">
                          {m['common.mail.moveToBin']()}
                        </TooltipContent>
                      </Tooltip>
                    </TooltipProvider>
                  )}
>>>>>>> 6e2fd358

                  <DropdownMenu>
                    <DropdownMenuTrigger asChild>
                      <button className="inline-flex h-7 w-7 items-center justify-center gap-1 overflow-hidden rounded-lg bg-white focus:outline-none focus:ring-0 dark:bg-[#313131]">
                        <ThreeDots className="fill-iconLight dark:fill-iconDark" />
                      </button>
                    </DropdownMenuTrigger>
                    <DropdownMenuContent align="end" className="bg-white dark:bg-[#313131]">
                      {isInSpam || isInArchive || isInBin ? (
                        <DropdownMenuItem onClick={() => moveThreadTo('inbox')}>
                          <Inbox className="mr-2 h-4 w-4" />
                          <span>{m['common.mail.moveToInbox']()}</span>
                        </DropdownMenuItem>
                      ) : (
                        <>
                          <DropdownMenuItem
                            onClick={(e) => {
                              e.stopPropagation();
                              printThread();
                            }}
                          >
                            <Printer className="fill-iconLight dark:fill-iconDark mr-2 h-4 w-4" />
                            <span>{m['common.threadDisplay.printThread']()}</span>
                          </DropdownMenuItem>
                          <DropdownMenuItem onClick={() => moveThreadTo('spam')}>
                            <ArchiveX className="fill-iconLight dark:fill-iconDark mr-2" />
                            <span>{m['common.threadDisplay.moveToSpam']()}</span>
                          </DropdownMenuItem>
                          {emailData?.latest?.listUnsubscribe ||
                          emailData?.latest?.listUnsubscribePost ? (
                            <DropdownMenuItem onClick={handleUnsubscribeProcess}>
                              <Folders className="fill-iconLight dark:fill-iconDark mr-2" />
                              <span>{m['common.mailDisplay.unsubscribe']()}</span>
                            </DropdownMenuItem>
                          ) : null}
                        </>
                      )}
                      {!isImportant && (
                        <DropdownMenuItem onClick={handleToggleImportant}>
                          <Lightning className="fill-iconLight dark:fill-iconDark mr-2" />
                          {m['common.mail.markAsImportant']()}
                        </DropdownMenuItem>
                      )}
                    </DropdownMenuContent>
                  </DropdownMenu>
                </div>
              </div>
            </Card>
            <div className="scrollbar-none min-h-0 flex-1 overflow-y-auto">
              <div className="pb-4">
                {(emailData?.messages || []).map((message, index) => {
                  return (
                    <Card key={message.id}>
                      <MailDisplay
                        emailData={message}
                        isFullscreen={isFullscreen}
                        isMuted={false}
                        isLoading={false}
                        index={index}
                        totalEmails={emailData?.totalReplies}
                        threadAttachments={index === 0 ? allThreadAttachments : undefined}
                      />
                    </Card>
                  );
                })}
              </div>
            </div>

            {/* {mode &&
              activeReplyId &&
<<<<<<< HEAD
              activeReplyId === emailData?.messages?.[(emailData?.messages?.length || 0) - 1]?.id && (
=======
              activeReplyId ===
                emailData?.messages?.[(emailData?.messages?.length || 0) - 1]?.id && (
>>>>>>> 6e2fd358
                <div
                  className="border-border bg-panelLight dark:bg-panelDark sticky bottom-0 z-10 border-t px-4 py-2"
                  id={`reply-composer-${activeReplyId}`}
                >
                  <ReplyCompose messageId={activeReplyId} />
                </div>
              )} */}
          </div>
          <div className="w-1/3">
            <Tabs className="w-full" defaultValue="summary">
              <TabsList>
                <TabsTrigger value="summary">Summary</TabsTrigger>
                <TabsTrigger value="subject">Subject</TabsTrigger>
                <TabsTrigger value="sender">Sender</TabsTrigger>
                <TabsTrigger value="more">More</TabsTrigger>
              </TabsList>
              <TabsContent value="summary">
                <AiSummary />
              </TabsContent>
              {emailData?.latest?.subject && (
                <TabsContent className="max-h-96 overflow-auto" value="subject">
                  <MoreAboutQuery query={emailData?.latest?.subject} />
                </TabsContent>
              )}
              {emailData?.latest?.sender && (
                <TabsContent className="max-h-96 overflow-auto" value="sender">
                  <MoreAboutPerson person={emailData?.latest?.sender} />
                </TabsContent>
              )}
            </Tabs>
            {mode && activeReplyId && (
              <div
                className="bg-panelLight dark:bg-panelDark sticky bottom-0 z-10 col-span-4"
                id={`reply-composer-${activeReplyId}`}
              >
                <ReplyCompose messageId={activeReplyId} />
              </div>
            )}
          </div>
        </div>
<<<<<<< HEAD
        <div className="hidden md:block md:w-[30%]"></div>
=======
>>>>>>> 6e2fd358
      </div>
    </div>
  );
}<|MERGE_RESOLUTION|>--- conflicted
+++ resolved
@@ -117,14 +117,6 @@
               onMouseEnter={() => iconRef.current?.startAnimation?.()}
               onMouseLeave={() => iconRef.current?.stopAnimation?.()}
             >
-<<<<<<< HEAD
-              <Icon 
-                ref={iconRef} 
-                className={cn(
-                  !overrideDefaultIconStyling && (isLucide ? "text-iconLight dark:text-iconDark" : "fill-iconLight dark:fill-iconDark"),
-                  iconClassName
-                )} 
-=======
               <Icon
                 ref={iconRef}
                 className={cn(
@@ -134,7 +126,6 @@
                       : 'fill-iconLight dark:fill-iconDark'),
                   iconClassName,
                 )}
->>>>>>> 6e2fd358
               />
               <span className="sr-only">{label}</span>
             </Button>
@@ -808,11 +799,7 @@
         className={cn(
           'bg-panelLight dark:bg-panelDark relative flex w-full rounded-xl transition-all duration-300',
           'h-full',
-<<<<<<< HEAD
-          !isMobile && '',
-=======
           'p-1',
->>>>>>> 6e2fd358
         )}
       >
         <div className=" relative left-1 mt-1">
@@ -835,175 +822,6 @@
             onClick={handleNext}
             className="hidden md:flex"
             isLucide={true}
-<<<<<<< HEAD
-          />
-          
-          {/* Action icons moved here - now aligned horizontally */}
-          <ThreadActionButton
-            icon={Star}
-            label={isStarred ? m['common.threadDisplay.unstar']() : m['common.threadDisplay.star']()}
-            onClick={handleToggleStar}
-            className="hidden md:flex"
-            overrideDefaultIconStyling={true}
-            iconClassName={cn(
-              '',
-              isStarred
-                ? 'fill-yellow-400 stroke-yellow-400'
-                : 'fill-transparent stroke-[#9D9D9D] dark:stroke-[#9D9D9D]',
-            )}
-          />
-
-          <ThreadActionButton
-            icon={Archive}
-            label={m['common.threadDisplay.archive']()}
-            onClick={() => moveThreadTo('archive')}
-            className="hidden md:flex"
-          />
-
-          {!isInBin && (
-            <ThreadActionButton
-              icon={Trash}
-              label={m['common.mail.moveToBin']()}
-              onClick={() => moveThreadTo('bin')}
-              className="hidden md:flex"
-              overrideDefaultIconStyling={true}
-              iconClassName="fill-[#F43F5E] h-4 w-4"
-            />
-          )}
-
-          <DropdownMenu>
-            <ThreadActionButton
-              icon={ThreeDots}
-              label="More actions"
-              className="hidden md:flex"
-              iconClassName="h-4 w-4"
-              isDropdownTrigger={true}
-            >
-              <DropdownMenuContent align="end" className="bg-white dark:bg-[#313131]">
-                {isInSpam || isInArchive || isInBin ? (
-                  <DropdownMenuItem onClick={() => moveThreadTo('inbox')}>
-                    <Inbox className="mr-2 h-4 w-4" />
-                    <span>{m['common.mail.moveToInbox']()}</span>
-                  </DropdownMenuItem>
-                ) : (
-                  <>
-                    <DropdownMenuItem
-                      onClick={(e) => {
-                        e.stopPropagation();
-                        printThread();
-                      }}
-                    >
-                      <Printer className="fill-iconLight dark:fill-iconDark mr-2 h-4 w-4" />
-                      <span>{m['common.threadDisplay.printThread']()}</span>
-                    </DropdownMenuItem>
-                    <DropdownMenuItem onClick={() => moveThreadTo('spam')}>
-                      <ArchiveX className="fill-iconLight dark:fill-iconDark mr-2" />
-                      <span>{m['common.threadDisplay.moveToSpam']()}</span>
-                    </DropdownMenuItem>
-                    {emailData?.latest?.listUnsubscribe ||
-                    emailData?.latest?.listUnsubscribePost ? (
-                      <DropdownMenuItem onClick={handleUnsubscribeProcess}>
-                        <Folders className="fill-iconLight dark:fill-iconDark mr-2" />
-                        <span>{m['common.mailDisplay.unsubscribe']()}</span>
-                      </DropdownMenuItem>
-                    ) : null}
-                  </>
-                )}
-                {!isImportant && (
-                  <DropdownMenuItem onClick={handleToggleImportant}>
-                    <Lightning className="fill-iconLight dark:fill-iconDark mr-2" />
-                    {m['common.mail.markAsImportant']()}
-                  </DropdownMenuItem>
-                )}
-              </DropdownMenuContent>
-            </ThreadActionButton>
-          </DropdownMenu>
-        </div>
-        <div className="w-full md:w-[70%] h-full flex flex-col ml-4">
-          <div
-            className={cn(
-              'flex flex-shrink-0 items-center justify-between pt-1 px-3',
-              isMobile && 'bg-panelLight dark:bg-panelDark sticky top-0 z-10 mt-2',
-            )}
-          >
-            <div className="flex w-full items-center gap-2">
-              <span className="inline-flex items-center gap-2 font-medium text-black dark:text-white">
-                <span className="lg:text-2xl font-semibold">
-                  {emailData?.latest?.subject}{' '}
-                  <span className="text-muted-foreground dark:text-[#8C8C8C]">
-                    {/* {emailData?.totalReplies &&
-                      emailData.totalReplies > 1 &&
-                      `[${emailData.totalReplies}]`} */}
-                  </span>
-                </span>
-              </span>
-
-              <div className="w-0 flex items-center gap-2">
-                {/* {emailData?.labels?.length ? (
-                  <MailDisplayLabels labels={emailData?.labels.map((t) => t.name) || []} />
-                ) : null} */}
-              </div>
-            </div>
-            <div className="flex items-center gap-2">
-              <button
-                onClick={(e) => {
-                  e.stopPropagation();
-                  setMode('replyAll');
-                  setActiveReplyId(emailData?.latest?.id ?? '');
-                }}
-                className="inline-flex h-7 items-center justify-center gap-1 overflow-hidden rounded-lg border bg-white px-1.5 dark:border-none dark:bg-[#313131] md:hidden"
-              >
-                <Reply className="fill-muted-foreground dark:fill-[#9B9B9B]" />
-                <div className="flex items-center justify-center gap-2.5 pl-0.5 pr-1">
-                  <div className="justify-start whitespace-nowrap text-sm leading-none text-black dark:text-white">
-                    {m['common.threadDisplay.replyAll']()}
-                  </div>
-                </div>
-              </button>
-              <div className="flex items-center gap-2 md:hidden">
-                <TooltipProvider delayDuration={0}>
-                  <Tooltip>
-                    <TooltipTrigger asChild>
-                      <button
-                        onClick={handleToggleStar}
-                        className="inline-flex h-7 w-7 items-center justify-center gap-1 overflow-hidden rounded-lg bg-white dark:bg-[#313131]"
-                      >
-                        <Star
-                          className={cn(
-                            'ml-[2px] mt-[2.4px] h-5 w-5',
-                            isStarred
-                              ? 'fill-yellow-400 stroke-yellow-400'
-                              : 'fill-transparent stroke-[#9D9D9D] dark:stroke-[#9D9D9D]',
-                          )}
-                        />
-                      </button>
-                    </TooltipTrigger>
-                    <TooltipContent side="bottom" className="bg-white dark:bg-[#313131]">
-                      {isStarred
-                        ? m['common.threadDisplay.unstar']()
-                        : m['common.threadDisplay.star']()}
-                    </TooltipContent>
-                  </Tooltip>
-                </TooltipProvider>
-
-                <TooltipProvider delayDuration={0}>
-                  <Tooltip>
-                    <TooltipTrigger asChild>
-                      <button
-                        onClick={() => moveThreadTo('archive')}
-                        className="inline-flex h-7 w-7 items-center justify-center gap-1 overflow-hidden rounded-lg bg-white dark:bg-[#313131]"
-                      >
-                        <Archive className="fill-iconLight dark:fill-iconDark" />
-                      </button>
-                    </TooltipTrigger>
-                    <TooltipContent side="bottom" className="bg-white dark:bg-[#313131]">
-                      {m['common.threadDisplay.archive']()}
-                    </TooltipContent>
-                  </Tooltip>
-                </TooltipProvider>
-
-                {!isInBin && (
-=======
           />
 
           {/* Action icons moved here - now aligned horizontally */}
@@ -1185,79 +1003,10 @@
                   </div>
                 </button>
                 <div className="flex items-center gap-2 md:hidden">
->>>>>>> 6e2fd358
                   <TooltipProvider delayDuration={0}>
                     <Tooltip>
                       <TooltipTrigger asChild>
                         <button
-<<<<<<< HEAD
-                          onClick={() => moveThreadTo('bin')}
-                          className="inline-flex h-7 w-7 items-center justify-center gap-1 overflow-hidden rounded-lg border border-[#FCCDD5] bg-[#FDE4E9] dark:border-[#6E2532] dark:bg-[#411D23]"
-                        >
-                          <Trash className="fill-[#F43F5E]" />
-                        </button>
-                      </TooltipTrigger>
-                      <TooltipContent side="bottom" className="bg-white dark:bg-[#313131]">
-                        {m['common.mail.moveToBin']()}
-                      </TooltipContent>
-                    </Tooltip>
-                  </TooltipProvider>
-                )}
-
-                <DropdownMenu>
-                  <DropdownMenuTrigger asChild>
-                    <button className="inline-flex h-7 w-7 items-center justify-center gap-1 overflow-hidden rounded-lg bg-white focus:outline-none focus:ring-0 dark:bg-[#313131]">
-                      <ThreeDots className="fill-iconLight dark:fill-iconDark" />
-                    </button>
-                  </DropdownMenuTrigger>
-                  <DropdownMenuContent align="end" className="bg-white dark:bg-[#313131]">
-                    {isInSpam || isInArchive || isInBin ? (
-                      <DropdownMenuItem onClick={() => moveThreadTo('inbox')}>
-                        <Inbox className="mr-2 h-4 w-4" />
-                        <span>{m['common.mail.moveToInbox']()}</span>
-                      </DropdownMenuItem>
-                    ) : (
-                      <>
-                        <DropdownMenuItem
-                          onClick={(e) => {
-                            e.stopPropagation();
-                            printThread();
-                          }}
-                        >
-                          <Printer className="fill-iconLight dark:fill-iconDark mr-2 h-4 w-4" />
-                          <span>{m['common.threadDisplay.printThread']()}</span>
-                        </DropdownMenuItem>
-                        <DropdownMenuItem onClick={() => moveThreadTo('spam')}>
-                          <ArchiveX className="fill-iconLight dark:fill-iconDark mr-2" />
-                          <span>{m['common.threadDisplay.moveToSpam']()}</span>
-                        </DropdownMenuItem>
-                        {emailData?.latest?.listUnsubscribe ||
-                        emailData?.latest?.listUnsubscribePost ? (
-                          <DropdownMenuItem onClick={handleUnsubscribeProcess}>
-                            <Folders className="fill-iconLight dark:fill-iconDark mr-2" />
-                            <span>{m['common.mailDisplay.unsubscribe']()}</span>
-                          </DropdownMenuItem>
-                        ) : null}
-                      </>
-                    )}
-                    {!isImportant && (
-                      <DropdownMenuItem onClick={handleToggleImportant}>
-                        <Lightning className="fill-iconLight dark:fill-iconDark mr-2" />
-                        {m['common.mail.markAsImportant']()}
-                      </DropdownMenuItem>
-                    )}
-                  </DropdownMenuContent>
-                </DropdownMenu>
-              </div>
-            </div>
-          </div>
-          <div className={cn('flex min-h-0 flex-1 flex-col overflow-hidden', isMobile && 'h-full')}>
-            <div className="flex-1 overflow-y-auto min-h-0">
-              <div className="pb-4">
-                {(emailData?.messages || []).map((message, index) => {
-                  const isLastMessage = index === (emailData?.messages?.length || 0) - 1;
-                  const isReplyingToThisMessage = mode && activeReplyId === message.id;
-=======
                           onClick={handleToggleStar}
                           className="inline-flex h-7 w-7 items-center justify-center gap-1 overflow-hidden rounded-lg bg-white dark:bg-[#313131]"
                         >
@@ -1312,7 +1061,6 @@
                       </Tooltip>
                     </TooltipProvider>
                   )}
->>>>>>> 6e2fd358
 
                   <DropdownMenu>
                     <DropdownMenuTrigger asChild>
@@ -1383,12 +1131,8 @@
 
             {/* {mode &&
               activeReplyId &&
-<<<<<<< HEAD
-              activeReplyId === emailData?.messages?.[(emailData?.messages?.length || 0) - 1]?.id && (
-=======
               activeReplyId ===
                 emailData?.messages?.[(emailData?.messages?.length || 0) - 1]?.id && (
->>>>>>> 6e2fd358
                 <div
                   className="border-border bg-panelLight dark:bg-panelDark sticky bottom-0 z-10 border-t px-4 py-2"
                   id={`reply-composer-${activeReplyId}`}
@@ -1429,10 +1173,6 @@
             )}
           </div>
         </div>
-<<<<<<< HEAD
-        <div className="hidden md:block md:w-[30%]"></div>
-=======
->>>>>>> 6e2fd358
       </div>
     </div>
   );
