"use client";


import { Tooltip, TooltipContent, TooltipProvider, TooltipTrigger } from "@/components/ui/tooltip";
import { ResizableHandle, ResizablePanel, ResizablePanelGroup } from "@/components/ui/resizable";
import { Drawer, DrawerContent, DrawerHeader, DrawerTitle } from "@/components/ui/drawer";
<<<<<<< HEAD
import { ArchiveX, BellOff, X, Inbox, Tag, AlertTriangle, User, Bell } from "lucide-react";
=======
import { AlignVerticalSpaceAround, ArchiveX, BellOff, SearchIcon, X, Inbox, Tag, Users, AlertTriangle, MessageSquare, User, Bell } from "lucide-react";
>>>>>>> 5e7e7702
import { useState, useCallback, useMemo, useEffect, useRef } from "react";
import { ThreadDisplay, ThreadDemo } from "@/components/mail/thread-display";
import { MailList, MailListDemo } from "@/components/mail/mail-list";
import { useParams, useSearchParams } from "next/navigation";
import { useMediaQuery } from "../../hooks/use-media-query";
import { useSearchValue } from "@/hooks/use-search-value";
import { useMail } from "@/components/mail/use-mail";
import { SidebarToggle } from "../ui/sidebar-toggle";
import { Skeleton } from "@/components/ui/skeleton";
import { useThreads } from "@/hooks/use-threads";
import { Button } from "@/components/ui/button";
import { useHotKey } from "@/hooks/use-hot-key";
import { useSession } from "@/lib/auth-client";
import { useRouter } from "next/navigation";
import { SearchBar } from "./search-bar";
<<<<<<< HEAD
import { cn, defaultPageSize } from "@/lib/utils";
import items from "./demo.json";
import { XIcon } from "../icons/animated/x";
import { SearchIcon } from "../icons/animated/search";

export function DemoMailLayout() {
  const [mail, setMail] = useState({
    selected: "demo",
    bulkSelected: [],
  });
=======
import { cn } from "@/lib/utils";
import items from "./demo.json";

export function DemoMailLayout() {
  const mail = {
    selected: "demo",
  };
>>>>>>> 5e7e7702
  const isMobile = false;
  const isValidating = false;
  const isLoading = false;
  const isDesktop = true;
<<<<<<< HEAD
  const [open, setOpen] = useState(false);
  const handleClose = () => setOpen(false);
  const [activeCategory, setActiveCategory] = useState("Primary");
  const [filteredItems, setFilteredItems] = useState(items);

  useEffect(() => {
    if (activeCategory === "Primary") {
      setFilteredItems(items);
    } else {
      const categoryMap = {
        "Important": "important",
        "Personal": "personal",
        "Updates": "updates",
        "Promotions": "promotions"
      };
      
      const filterTag = categoryMap[activeCategory as keyof typeof categoryMap];
      const filtered = items.filter(item => 
        item.tags && item.tags.includes(filterTag)
      );
      setFilteredItems(filtered);
    }
  }, [activeCategory]);
=======
  const [isCompact, setIsCompact] = useState(true);
  const [open, setOpen] = useState(false);
  const handleClose = () => setOpen(false);
>>>>>>> 5e7e7702

  return (
    <TooltipProvider delayDuration={0}>
      <div className="rounded-inherit flex">
        <ResizablePanelGroup
          direction="horizontal"
          autoSaveId="mail-panel-layout"
          className="rounded-inherit gap-1.5 overflow-hidden"
        >
          <ResizablePanel
            className={cn(
              "border-none !bg-transparent",
              mail?.selected ? "md:hidden lg:block" : "", // Hide on md, but show again on lg and up
            )}
            defaultSize={isMobile ? 100 : 25}
            minSize={isMobile ? 100 : 25}
          >
            <div className="bg-offsetLight dark:bg-offsetDark flex-1 flex-col overflow-y-auto shadow-inner md:flex md:rounded-2xl md:border md:shadow-sm">
              <div
                className={cn(
                  "compose-gradient h-0.5 w-full transition-opacity",
                  isValidating ? "opacity-50" : "opacity-0",
                )}
              />
              <div
                className={cn(
                  "sticky top-0 z-10 flex items-center justify-between gap-1.5 p-2 transition-colors",
                )}
              >
                <SidebarToggle className="h-fit px-2" />
                <div>
<<<<<<< HEAD
                  <MailCategoryTabs 
                    iconsOnly={true} 
                    onCategoryChange={setActiveCategory}
                    initialCategory={activeCategory}
                  />
=======
                  <MailCategoryTabs iconsOnly={true} />
>>>>>>> 5e7e7702
                </div>
              </div>

              <div className="h-[calc(100dvh-56px)] overflow-hidden pt-0 md:h-[calc(100dvh-(8px+8px+14px+44px))]">
                {isLoading ? (
                  <div className="flex flex-col">
                    {[...Array(8)].map((_, i) => (
                      <div key={i} className="flex flex-col px-4 py-3">
                        <div className="flex w-full items-center justify-between">
                          <div className="flex items-center gap-2">
                            <Skeleton className="h-4 w-24" />
                          </div>
                          <Skeleton className="h-3 w-12" />
                        </div>
                        <Skeleton className="mt-2 h-3 w-32" />
                        <Skeleton className="mt-2 h-3 w-full" />
                        <div className="mt-2 flex gap-2">
                          <Skeleton className="h-4 w-16 rounded-full" />
                          <Skeleton className="h-4 w-16 rounded-full" />
                        </div>
                      </div>
                    ))}
                  </div>
                ) : (
<<<<<<< HEAD
                    <MailListDemo items={filteredItems} />
=======
                  <MailListDemo isCompact={isCompact} />
>>>>>>> 5e7e7702
                )}
              </div>
            </div>
          </ResizablePanel>

          {isDesktop && mail.selected && (
            <>
              <ResizableHandle className="opacity-0" />
              <ResizablePanel
                className="bg-offsetLight dark:bg-offsetDark shadow-sm md:flex md:rounded-2xl md:border md:shadow-sm"
                defaultSize={75}
                minSize={25}
              >
                <div className="relative hidden h-[calc(100vh-(12px+14px))] flex-1 md:block">
<<<<<<< HEAD
                  <ThreadDemo mail={[filteredItems[0]]} onClose={handleClose} />
=======
                  <ThreadDemo mail={[items[0]]} onClose={handleClose} />
>>>>>>> 5e7e7702
                </div>
              </ResizablePanel>
            </>
          )}
        </ResizablePanelGroup>

        {/* Mobile Drawer */}
        {isMobile && (
          <Drawer open={open} onOpenChange={setOpen}>
            <DrawerContent className="bg-offsetLight dark:bg-offsetDark h-[calc(100vh-3rem)] overflow-hidden p-0">
              <DrawerHeader className="sr-only">
                <DrawerTitle>Email Details</DrawerTitle>
              </DrawerHeader>
              <div className="flex h-full flex-col overflow-hidden">
                <div className="flex-1 overflow-hidden">
                  <ThreadDisplay mail={mail.selected} onClose={handleClose} isMobile={true} />
                </div>
              </div>
            </DrawerContent>
          </Drawer>
        )}
      </div>
    </TooltipProvider>
  );
}

export function MailLayout() {
  const { folder } = useParams<{ folder: string }>();
  const [searchMode, setSearchMode] = useState(false);
  const [searchValue] = useSearchValue();
  const [mail, setMail] = useMail();
<<<<<<< HEAD
=======
  const searchParams = useSearchParams();
>>>>>>> 5e7e7702
  const [isMobile, setIsMobile] = useState(false);
  const router = useRouter();
  const { data: session, isPending } = useSession();

  useEffect(() => {
    if (!session?.user && !isPending) {
      router.push("/login");
    }
  }, [session?.user, isPending]);

<<<<<<< HEAD
  const { isLoading, isValidating } = useThreads(folder, undefined, searchValue.value, defaultPageSize);
=======
  const labels = useMemo(() => {
    if (filterValue === "all") {
      if (searchParams.has("category")) {
        return [`CATEGORY_${searchParams.get("category")!.toUpperCase()}`];
      }
      return undefined;
    }
    if (filterValue) {
      if (searchParams.has("category")) {
        return [
          filterValue.toUpperCase(),
          `CATEGORY_${searchParams.get("category")!.toUpperCase()}`,
        ];
      }
      return [filterValue.toUpperCase()];
    }
    return undefined;
  }, [filterValue, searchParams]);

  const { isLoading, isValidating } = useThreads(folder, undefined, searchValue.value, 20);
>>>>>>> 5e7e7702

  const [open, setOpen] = useState(false);
  const isDesktop = useMediaQuery("(min-width: 768px)");

  // Check if we're on mobile on mount and when window resizes
  useEffect(() => {
    const checkIsMobile = () => {
      setIsMobile(window.innerWidth < 768); // 768px is the 'md' breakpoint
    };

    checkIsMobile();
    window.addEventListener("resize", checkIsMobile);

    return () => window.removeEventListener("resize", checkIsMobile);
  }, []);

  useEffect(() => {
    if (mail.selected) {
      setOpen(true);
    } else {
      setOpen(false);
    }
  }, [mail.selected]);

  const handleClose = useCallback(() => {
    setOpen(false);
    setMail((mail) => ({ ...mail, selected: null }));
  }, [setMail]);

  useHotKey("/", () => {
    setSearchMode(true);
  });

  useHotKey("Esc", (event) => {
    // @ts-expect-error
    event.preventDefault();
    if (searchMode) {
      setSearchMode(false);
    }
  });

  const searchIconRef = useRef<any>(null);

  return (
    <TooltipProvider delayDuration={0}>
      <div className="rounded-inherit flex">
        <ResizablePanelGroup
          direction="horizontal"
          autoSaveId="mail-panel-layout"
          className="rounded-inherit gap-1.5 overflow-hidden"
        >
          <ResizablePanel
            className={cn(
              "border-none !bg-transparent",
              mail?.selected ? "md:hidden lg:block" : "",
<<<<<<< HEAD
=======
              mail?.selected ? "md:hidden lg:block" : "",
>>>>>>> 5e7e7702
            )}
            defaultSize={isMobile ? 100 : 25}
            minSize={isMobile ? 100 : 25}
          >
            <div className="bg-offsetLight dark:bg-offsetDark flex-1 flex-col overflow-y-auto shadow-inner md:flex md:rounded-2xl md:border md:shadow-sm">
              <div
                className={cn(
                  "compose-gradient h-0.5 w-full transition-opacity",
                  isValidating ? "opacity-50" : "opacity-0",
                )}
              />
              <div
                className={cn(
<<<<<<< HEAD
                  "sticky top-0 z-10 flex items-center justify-between gap-1.5 p-2 transition-colors border-b",
=======
                  "sticky top-0 z-10 flex items-center justify-between gap-1.5 p-2 transition-colors",
>>>>>>> 5e7e7702
                )}
              >
                <SidebarToggle className="h-fit px-2" />
                {searchMode && (
                  <div className="flex flex-1 items-center justify-center gap-3">
                    <SearchBar />
                    <Button
                      variant="ghost"
                      className="md:h-fit md:px-2"
                      onClick={() => setSearchMode(false)}
                    >
                      <XIcon className="h-4 w-4" />
                    </Button>
                  </div>
                )}
                
                {!searchMode && (
                  <>
                    {mail.bulkSelected.length > 0 ? (
                      <>
                        <div className="flex flex-1 items-center justify-center">
                          <span className="text-sm font-medium tabular-nums">
                            {mail.bulkSelected.length} selected
                          </span>
                          <Tooltip>
                            <TooltipTrigger asChild>
                              <Button
                                variant="ghost"
                                size="sm"
                                className="text-muted-foreground ml-1.5 h-8 w-fit px-2"
                                onClick={() => setMail({ ...mail, bulkSelected: [] })}
                              >
                                <X />
                              </Button>
                            </TooltipTrigger>
                            <TooltipContent>Clear Selection</TooltipContent>
                          </Tooltip>
                        </div>
                        <BulkSelectActions />
                      </>
                    ) : (
                      <>
                        <div className="flex-1 text-center text-sm font-medium capitalize">
<<<<<<< HEAD
                            <MailCategoryTabs iconsOnly={!!mail.selected} />
=======
                          <MailCategoryTabs />
>>>>>>> 5e7e7702
                        </div>
                        <div className="flex items-center gap-1.5">
                          <Button
                            variant="ghost"
                            className="md:h-fit md:px-2"
                            onClick={() => setSearchMode(true)}
                            onMouseEnter={() => searchIconRef.current?.startAnimation?.()}
                            onMouseLeave={() => searchIconRef.current?.stopAnimation?.()}
                          >
                            <SearchIcon ref={searchIconRef} className="h-4 w-4" />
                          </Button>
                        </div>
                      </>
                    )}
                  </>
                )}
              </div>
              <div className="h-[calc(100dvh-56px)] overflow-hidden pt-0 md:h-[calc(100dvh-(8px+8px+14px+44px))]">
                {isLoading ? (
                  <div className="flex flex-col">
                    {[...Array(8)].map((_, i) => (
                      <div key={i} className="flex flex-col px-4 py-3">
                        <div className="flex w-full items-center justify-between">
                          <div className="flex items-center gap-2">
                            <Skeleton className="h-4 w-24" />
                          </div>
                          <Skeleton className="h-3 w-12" />
                        </div>
                        <Skeleton className="mt-2 h-3 w-32" />
                        <Skeleton className="mt-2 h-3 w-full" />
                        <div className="mt-2 flex gap-2">
                          <Skeleton className="h-4 w-16 rounded-full" />
                          <Skeleton className="h-4 w-16 rounded-full" />
                        </div>
                      </div>
                    ))}
                  </div>
                ) : (
                    <MailList
                      isCompact={true}
                  />
                )}
              </div>
            </div>
          </ResizablePanel>

          {isDesktop && mail.selected && (
            <>
              <ResizablePanel
                className="bg-offsetLight dark:bg-offsetDark shadow-sm md:flex md:rounded-2xl md:border md:shadow-sm"
                defaultSize={75}
                minSize={25}
              >
                <div className="relative hidden h-[calc(100vh-(12px+14px))] flex-1 md:block">
                  <ThreadDisplay mail={mail.selected} onClose={handleClose} />
                </div>
              </ResizablePanel>
            </>
          )}
        </ResizablePanelGroup>

        {/* Mobile Drawer */}
        {isMobile && (
          <Drawer open={open} onOpenChange={setOpen}>
            <DrawerContent className="bg-offsetLight dark:bg-offsetDark h-[calc(100vh-4rem)] overflow-hidden p-0">
              <DrawerHeader className="sr-only">
                <DrawerTitle>Email Details</DrawerTitle>
              </DrawerHeader>
              <div className="flex h-full flex-col overflow-hidden">
                <div className="flex-1 overflow-hidden">
                  <ThreadDisplay mail={mail.selected} onClose={handleClose} isMobile={true} />
                </div>
              </div>
            </DrawerContent>
          </Drawer>
        )}
      </div>
    </TooltipProvider>
  );
}

function BulkSelectActions() {
  return (
    <div className="flex items-center gap-1.5">
      <Tooltip>
        <TooltipTrigger asChild>
          <Button variant="ghost" className="md:h-fit md:px-2">
            <BellOff />
          </Button>
        </TooltipTrigger>
        <TooltipContent>Mute</TooltipContent>
      </Tooltip>
      <Tooltip>
        <TooltipTrigger asChild>
          <Button variant="ghost" className="md:h-fit md:px-2">
            <ArchiveX />
          </Button>
        </TooltipTrigger>
        <TooltipContent>Move to Spam</TooltipContent>
      </Tooltip>
    </div>
  );
}

<<<<<<< HEAD
const categories = [
  {
    name: "Primary",
    searchValue: "",
    icon: <Inbox className="h-4 w-4" />,
    colors: "border-0 bg-gray-200 text-gray-700 dark:bg-gray-800/50 dark:text-gray-400 dark:hover:bg-gray-800/70"
  },
  {
    name: "Important",
    searchValue: "is:important",
    icon: <AlertTriangle className="h-4 w-4" />,
    colors: "border-0 text-amber-800 bg-amber-100 dark:bg-amber-900/20 dark:text-amber-500 dark:hover:bg-amber-900/30"
  },
  {
    name: "Personal",
    searchValue: "is:personal",
    icon: <User className="h-4 w-4" />,
    colors: "border-0 text-green-800 bg-green-100 dark:bg-green-900/20 dark:text-green-500 dark:hover:bg-green-900/30"
  },
  {
    name: "Updates",
    searchValue: "is:updates",
    icon: <Bell className="h-4 w-4" />,
    colors: "border-0 text-purple-800 bg-purple-100 dark:bg-purple-900/20 dark:text-purple-500 dark:hover:bg-purple-900/30"
  },
  {
    name: "Promotions",
    searchValue: "is:promotions",
    icon: <Tag className="h-4 w-4 rotate-90" />,
    colors: "border-0 text-red-800 bg-red-100 dark:bg-red-900/20 dark:text-red-500 dark:hover:bg-red-900/30"
  },
];

function MailCategoryTabs({ 
  iconsOnly = false, 
  isLoading = false,
  onCategoryChange,
  initialCategory
}: { 
  iconsOnly?: boolean, 
  isLoading?: boolean,
  onCategoryChange?: (category: string) => void,
  initialCategory?: string
}) {
  const [, setSearchValue] = useSearchValue();
  
  // Initialize from localStorage with fallback to "Primary" or initialCategory
  const [activeCategory, setActiveCategory] = useState(() => {
    // Only run in browser environment
    if (typeof window !== 'undefined') {
      return initialCategory || localStorage.getItem('mailActiveCategory') || "Primary";
    }
    return initialCategory || "Primary";
  });
  
  const containerRef = useRef<HTMLDivElement>(null);
  const activeTabElementRef = useRef<HTMLButtonElement>(null);

  const activeTab = useMemo(() => categories.find(cat => cat.name === activeCategory), [activeCategory]);

  // Save to localStorage when activeCategory changes
  useEffect(() => {
    localStorage.setItem('mailActiveCategory', activeCategory);
    if (onCategoryChange) {
      onCategoryChange(activeCategory);
    }
  }, [activeCategory, onCategoryChange]);

  useEffect(() => {
    if (activeTab && !isLoading) {
=======
function MailCategoryTabs({ iconsOnly = false }: { iconsOnly?: boolean }) {
  const [, setSearchValue] = useSearchValue();
  const [activeCategory, setActiveCategory] = useState("Primary");
  const containerRef = useRef<HTMLDivElement>(null);
  const activeTabElementRef = useRef<HTMLButtonElement>(null);

  const categories = [
    { 
      name: "Primary", 
      searchValue: "",
      icon: <Inbox className="h-4 w-4" />,
      colors: "border-0 bg-gray-100 text-gray-700 hover:bg-gray-200 dark:bg-gray-800/50 dark:text-gray-400 dark:hover:bg-gray-800/70"
    },
    { 
      name: "Important", 
      searchValue: "is:important",
      icon: <AlertTriangle className="h-4 w-4" />,
      colors: "border-0 bg-amber-100 text-amber-700 hover:bg-amber-200 dark:bg-amber-900/20 dark:text-amber-500 dark:hover:bg-amber-900/30"
    },
    { 
      name: "Personal", 
      searchValue: "is:personal",
      icon: <User className="h-4 w-4" />,
      colors: "border-0 bg-green-100 text-green-700 hover:bg-green-200 dark:bg-green-900/20 dark:text-green-500 dark:hover:bg-green-900/30"
    },
    { 
      name: "Updates", 
      searchValue: "is:updates",
      icon: <Bell className="h-4 w-4" />,
      colors: "border-0 bg-purple-100 text-purple-700 hover:bg-purple-200 dark:bg-purple-900/20 dark:text-purple-500 dark:hover:bg-purple-900/30"
    },
    { 
      name: "Promotions", 
      searchValue: "is:promotions",
      icon: <Tag className="h-4 w-4 rotate-90" />,
      colors: "border-0 bg-red-100 text-red-700 hover:bg-red-200 dark:bg-red-900/20 dark:text-red-500 dark:hover:bg-red-900/30"
    },
  ];

  const activeTab = categories.find(cat => cat.name === activeCategory);

  useEffect(() => {
    if (activeTab) {
      const value = activeTab.name === "Primary" 
        ? ""
        : `has:${activeTab.searchValue.toLowerCase()}`
      
>>>>>>> 5e7e7702
      setSearchValue({
        value: activeTab.searchValue,
        highlight: "",
        folder: "",
      });
    }
<<<<<<< HEAD
  }, [activeCategory, setSearchValue, isLoading]);

  // Function to update clip path
  const updateClipPath = useCallback(() => {
    const container = containerRef.current;
    const activeTabElement = activeTabElementRef.current;

    if (activeCategory && container && activeTabElement) {
      const { offsetLeft, offsetWidth } = activeTabElement;
      const clipLeft = Math.max(0, offsetLeft - 2);
      const clipRight = Math.min(container.offsetWidth, offsetLeft + offsetWidth + 2);
      const containerWidth = container.offsetWidth;
      
      if (containerWidth) {
        container.style.clipPath = `inset(0 ${Number(100 - (clipRight / containerWidth) * 100).toFixed(2)}% 0 ${Number((clipLeft / containerWidth) * 100).toFixed(2)}%)`;
      }
    }
  }, [activeCategory]);

  // Update clip path when active category changes
  useEffect(() => {
    updateClipPath();
  }, [activeCategory, updateClipPath]);

  // Update clip path when iconsOnly changes
  useEffect(() => {
    // Small delay to ensure DOM has updated with new sizes
    const timer = setTimeout(() => {
      updateClipPath();
    }, 10);
    
    return () => clearTimeout(timer);
  }, [iconsOnly, updateClipPath]);

  // Update clip path on window resize
  useEffect(() => {
    const handleResize = () => {
      updateClipPath();
    };

    window.addEventListener('resize', handleResize);
    return () => window.removeEventListener('resize', handleResize);
  }, [updateClipPath]);
=======
  }, [activeCategory, setSearchValue]);

  useEffect(() => {
    const container = containerRef.current;

    if (activeCategory && container) {
      const activeTabElement = activeTabElementRef.current;

      if (activeTabElement) {
        const { offsetLeft, offsetWidth } = activeTabElement;

        const clipLeft = offsetLeft;
        const clipRight = offsetLeft + offsetWidth;
        const containerWidth = container?.offsetWidth;
        if (containerWidth) {
          container.style.clipPath = `inset(0 ${Number(100 - (clipRight / containerWidth) * 100).toFixed()}% 0 ${Number((clipLeft / containerWidth) * 100).toFixed()}% round 17px)`;
        }
      }
    }
  }, [activeCategory, activeTabElementRef, containerRef]);
>>>>>>> 5e7e7702

  return (
    <div className="relative w-fit mx-auto">
      <ul className="flex justify-center gap-1.5">
        {categories.map((category) => (
          <li key={category.name}>
<<<<<<< HEAD
            <Tooltip>
              <TooltipTrigger asChild>
                <button
                  ref={activeCategory === category.name ? activeTabElementRef : null}
                  data-tab={category.name}
                  onClick={() => {
                    setActiveCategory(category.name);
                  }}
                  className={cn(
                    "flex h-7 items-center gap-1.5 px-2 text-xs font-medium rounded-full transition-all duration-200",
                    activeCategory === category.name 
                      ? category.colors
                      : "text-muted-foreground hover:text-foreground hover:bg-muted/50"
                  )}
                >
                    {category.icon}
                    <span className={cn("hidden", (!iconsOnly && "md:inline"))}>
                      {category.name}
                    </span>
                </button>
              </TooltipTrigger>
              <TooltipContent>
                <span>{category.name}</span>
              </TooltipContent>
            </Tooltip>
            
=======
            <button
              ref={activeCategory === category.name ? activeTabElementRef : null}
              data-tab={category.name}
              onClick={() => {
                setActiveCategory(category.name);
              }}
              className={cn(
                "flex h-7 items-center gap-1.5 px-2.5 text-xs font-medium rounded-full transition-all duration-200",
                activeCategory === category.name 
                  ? category.colors
                  : "text-muted-foreground hover:text-foreground hover:bg-muted/50"
              )}
            >
              {category.icon}
              <span className={cn("hidden", (!iconsOnly && "md:inline"))}>
                {category.name}
              </span>
            </button>
>>>>>>> 5e7e7702
          </li>
        ))}
      </ul>

      <div 
        aria-hidden 
        className="absolute inset-0 z-10 overflow-hidden transition-[clip-path] duration-300 ease-in-out shadow-sm " 
        ref={containerRef}
      >
        <ul className="flex justify-center gap-1.5">
          {categories.map((category) => (
            <li key={category.name}>
              <button
                data-tab={category.name}
                onClick={() => {
                  setActiveCategory(category.name);
                }}
                className={cn(
<<<<<<< HEAD
                  "flex h-7 items-center gap-1.5 px-2 text-xs font-medium rounded-full",
=======
                  "flex h-7 items-center gap-1.5 px-2.5 text-xs font-medium rounded-full",
>>>>>>> 5e7e7702
                  category.colors
                )}
                tabIndex={-1}
              >
                {category.icon}
                <span className={cn("hidden", (!iconsOnly && "md:inline"))}>
                  {category.name}
                </span>
              </button>
            </li>
          ))}
        </ul>
      </div>
    </div>
  );
}<|MERGE_RESOLUTION|>--- conflicted
+++ resolved
@@ -4,11 +4,7 @@
 import { Tooltip, TooltipContent, TooltipProvider, TooltipTrigger } from "@/components/ui/tooltip";
 import { ResizableHandle, ResizablePanel, ResizablePanelGroup } from "@/components/ui/resizable";
 import { Drawer, DrawerContent, DrawerHeader, DrawerTitle } from "@/components/ui/drawer";
-<<<<<<< HEAD
 import { ArchiveX, BellOff, X, Inbox, Tag, AlertTriangle, User, Bell } from "lucide-react";
-=======
-import { AlignVerticalSpaceAround, ArchiveX, BellOff, SearchIcon, X, Inbox, Tag, Users, AlertTriangle, MessageSquare, User, Bell } from "lucide-react";
->>>>>>> 5e7e7702
 import { useState, useCallback, useMemo, useEffect, useRef } from "react";
 import { ThreadDisplay, ThreadDemo } from "@/components/mail/thread-display";
 import { MailList, MailListDemo } from "@/components/mail/mail-list";
@@ -24,7 +20,6 @@
 import { useSession } from "@/lib/auth-client";
 import { useRouter } from "next/navigation";
 import { SearchBar } from "./search-bar";
-<<<<<<< HEAD
 import { cn, defaultPageSize } from "@/lib/utils";
 import items from "./demo.json";
 import { XIcon } from "../icons/animated/x";
@@ -35,20 +30,11 @@
     selected: "demo",
     bulkSelected: [],
   });
-=======
-import { cn } from "@/lib/utils";
-import items from "./demo.json";
-
-export function DemoMailLayout() {
-  const mail = {
-    selected: "demo",
-  };
->>>>>>> 5e7e7702
   const isMobile = false;
   const isValidating = false;
   const isLoading = false;
   const isDesktop = true;
-<<<<<<< HEAD
+
   const [open, setOpen] = useState(false);
   const handleClose = () => setOpen(false);
   const [activeCategory, setActiveCategory] = useState("Primary");
@@ -72,11 +58,6 @@
       setFilteredItems(filtered);
     }
   }, [activeCategory]);
-=======
-  const [isCompact, setIsCompact] = useState(true);
-  const [open, setOpen] = useState(false);
-  const handleClose = () => setOpen(false);
->>>>>>> 5e7e7702
 
   return (
     <TooltipProvider delayDuration={0}>
@@ -108,15 +89,11 @@
               >
                 <SidebarToggle className="h-fit px-2" />
                 <div>
-<<<<<<< HEAD
                   <MailCategoryTabs 
                     iconsOnly={true} 
                     onCategoryChange={setActiveCategory}
                     initialCategory={activeCategory}
                   />
-=======
-                  <MailCategoryTabs iconsOnly={true} />
->>>>>>> 5e7e7702
                 </div>
               </div>
 
@@ -141,11 +118,7 @@
                     ))}
                   </div>
                 ) : (
-<<<<<<< HEAD
                     <MailListDemo items={filteredItems} />
-=======
-                  <MailListDemo isCompact={isCompact} />
->>>>>>> 5e7e7702
                 )}
               </div>
             </div>
@@ -160,11 +133,7 @@
                 minSize={25}
               >
                 <div className="relative hidden h-[calc(100vh-(12px+14px))] flex-1 md:block">
-<<<<<<< HEAD
                   <ThreadDemo mail={[filteredItems[0]]} onClose={handleClose} />
-=======
-                  <ThreadDemo mail={[items[0]]} onClose={handleClose} />
->>>>>>> 5e7e7702
                 </div>
               </ResizablePanel>
             </>
@@ -196,10 +165,6 @@
   const [searchMode, setSearchMode] = useState(false);
   const [searchValue] = useSearchValue();
   const [mail, setMail] = useMail();
-<<<<<<< HEAD
-=======
-  const searchParams = useSearchParams();
->>>>>>> 5e7e7702
   const [isMobile, setIsMobile] = useState(false);
   const router = useRouter();
   const { data: session, isPending } = useSession();
@@ -210,30 +175,7 @@
     }
   }, [session?.user, isPending]);
 
-<<<<<<< HEAD
   const { isLoading, isValidating } = useThreads(folder, undefined, searchValue.value, defaultPageSize);
-=======
-  const labels = useMemo(() => {
-    if (filterValue === "all") {
-      if (searchParams.has("category")) {
-        return [`CATEGORY_${searchParams.get("category")!.toUpperCase()}`];
-      }
-      return undefined;
-    }
-    if (filterValue) {
-      if (searchParams.has("category")) {
-        return [
-          filterValue.toUpperCase(),
-          `CATEGORY_${searchParams.get("category")!.toUpperCase()}`,
-        ];
-      }
-      return [filterValue.toUpperCase()];
-    }
-    return undefined;
-  }, [filterValue, searchParams]);
-
-  const { isLoading, isValidating } = useThreads(folder, undefined, searchValue.value, 20);
->>>>>>> 5e7e7702
 
   const [open, setOpen] = useState(false);
   const isDesktop = useMediaQuery("(min-width: 768px)");
@@ -289,10 +231,6 @@
             className={cn(
               "border-none !bg-transparent",
               mail?.selected ? "md:hidden lg:block" : "",
-<<<<<<< HEAD
-=======
-              mail?.selected ? "md:hidden lg:block" : "",
->>>>>>> 5e7e7702
             )}
             defaultSize={isMobile ? 100 : 25}
             minSize={isMobile ? 100 : 25}
@@ -306,11 +244,7 @@
               />
               <div
                 className={cn(
-<<<<<<< HEAD
                   "sticky top-0 z-10 flex items-center justify-between gap-1.5 p-2 transition-colors border-b",
-=======
-                  "sticky top-0 z-10 flex items-center justify-between gap-1.5 p-2 transition-colors",
->>>>>>> 5e7e7702
                 )}
               >
                 <SidebarToggle className="h-fit px-2" />
@@ -354,11 +288,7 @@
                     ) : (
                       <>
                         <div className="flex-1 text-center text-sm font-medium capitalize">
-<<<<<<< HEAD
                             <MailCategoryTabs iconsOnly={!!mail.selected} />
-=======
-                          <MailCategoryTabs />
->>>>>>> 5e7e7702
                         </div>
                         <div className="flex items-center gap-1.5">
                           <Button
@@ -463,7 +393,6 @@
   );
 }
 
-<<<<<<< HEAD
 const categories = [
   {
     name: "Primary",
@@ -534,62 +463,12 @@
 
   useEffect(() => {
     if (activeTab && !isLoading) {
-=======
-function MailCategoryTabs({ iconsOnly = false }: { iconsOnly?: boolean }) {
-  const [, setSearchValue] = useSearchValue();
-  const [activeCategory, setActiveCategory] = useState("Primary");
-  const containerRef = useRef<HTMLDivElement>(null);
-  const activeTabElementRef = useRef<HTMLButtonElement>(null);
-
-  const categories = [
-    { 
-      name: "Primary", 
-      searchValue: "",
-      icon: <Inbox className="h-4 w-4" />,
-      colors: "border-0 bg-gray-100 text-gray-700 hover:bg-gray-200 dark:bg-gray-800/50 dark:text-gray-400 dark:hover:bg-gray-800/70"
-    },
-    { 
-      name: "Important", 
-      searchValue: "is:important",
-      icon: <AlertTriangle className="h-4 w-4" />,
-      colors: "border-0 bg-amber-100 text-amber-700 hover:bg-amber-200 dark:bg-amber-900/20 dark:text-amber-500 dark:hover:bg-amber-900/30"
-    },
-    { 
-      name: "Personal", 
-      searchValue: "is:personal",
-      icon: <User className="h-4 w-4" />,
-      colors: "border-0 bg-green-100 text-green-700 hover:bg-green-200 dark:bg-green-900/20 dark:text-green-500 dark:hover:bg-green-900/30"
-    },
-    { 
-      name: "Updates", 
-      searchValue: "is:updates",
-      icon: <Bell className="h-4 w-4" />,
-      colors: "border-0 bg-purple-100 text-purple-700 hover:bg-purple-200 dark:bg-purple-900/20 dark:text-purple-500 dark:hover:bg-purple-900/30"
-    },
-    { 
-      name: "Promotions", 
-      searchValue: "is:promotions",
-      icon: <Tag className="h-4 w-4 rotate-90" />,
-      colors: "border-0 bg-red-100 text-red-700 hover:bg-red-200 dark:bg-red-900/20 dark:text-red-500 dark:hover:bg-red-900/30"
-    },
-  ];
-
-  const activeTab = categories.find(cat => cat.name === activeCategory);
-
-  useEffect(() => {
-    if (activeTab) {
-      const value = activeTab.name === "Primary" 
-        ? ""
-        : `has:${activeTab.searchValue.toLowerCase()}`
-      
->>>>>>> 5e7e7702
       setSearchValue({
         value: activeTab.searchValue,
         highlight: "",
         folder: "",
       });
     }
-<<<<<<< HEAD
   }, [activeCategory, setSearchValue, isLoading]);
 
   // Function to update clip path
@@ -633,35 +512,12 @@
     window.addEventListener('resize', handleResize);
     return () => window.removeEventListener('resize', handleResize);
   }, [updateClipPath]);
-=======
-  }, [activeCategory, setSearchValue]);
-
-  useEffect(() => {
-    const container = containerRef.current;
-
-    if (activeCategory && container) {
-      const activeTabElement = activeTabElementRef.current;
-
-      if (activeTabElement) {
-        const { offsetLeft, offsetWidth } = activeTabElement;
-
-        const clipLeft = offsetLeft;
-        const clipRight = offsetLeft + offsetWidth;
-        const containerWidth = container?.offsetWidth;
-        if (containerWidth) {
-          container.style.clipPath = `inset(0 ${Number(100 - (clipRight / containerWidth) * 100).toFixed()}% 0 ${Number((clipLeft / containerWidth) * 100).toFixed()}% round 17px)`;
-        }
-      }
-    }
-  }, [activeCategory, activeTabElementRef, containerRef]);
->>>>>>> 5e7e7702
 
   return (
     <div className="relative w-fit mx-auto">
       <ul className="flex justify-center gap-1.5">
         {categories.map((category) => (
           <li key={category.name}>
-<<<<<<< HEAD
             <Tooltip>
               <TooltipTrigger asChild>
                 <button
@@ -687,27 +543,6 @@
                 <span>{category.name}</span>
               </TooltipContent>
             </Tooltip>
-            
-=======
-            <button
-              ref={activeCategory === category.name ? activeTabElementRef : null}
-              data-tab={category.name}
-              onClick={() => {
-                setActiveCategory(category.name);
-              }}
-              className={cn(
-                "flex h-7 items-center gap-1.5 px-2.5 text-xs font-medium rounded-full transition-all duration-200",
-                activeCategory === category.name 
-                  ? category.colors
-                  : "text-muted-foreground hover:text-foreground hover:bg-muted/50"
-              )}
-            >
-              {category.icon}
-              <span className={cn("hidden", (!iconsOnly && "md:inline"))}>
-                {category.name}
-              </span>
-            </button>
->>>>>>> 5e7e7702
           </li>
         ))}
       </ul>
@@ -726,11 +561,7 @@
                   setActiveCategory(category.name);
                 }}
                 className={cn(
-<<<<<<< HEAD
                   "flex h-7 items-center gap-1.5 px-2 text-xs font-medium rounded-full",
-=======
-                  "flex h-7 items-center gap-1.5 px-2.5 text-xs font-medium rounded-full",
->>>>>>> 5e7e7702
                   category.colors
                 )}
                 tabIndex={-1}
