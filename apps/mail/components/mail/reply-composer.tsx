'use client';

import { useEmailAliases } from '@/hooks/use-email-aliases';
import { EmailComposer } from '../create/email-composer';
import { useHotkeysContext } from 'react-hotkeys-hook';
import { SuccessEmailToast } from '../theme/toast';
import { constructReplyBody } from '@/lib/utils';
import { useThread } from '@/hooks/use-threads';
import { useSession } from '@/lib/auth-client';
import { useTranslations } from 'next-intl';
import { sendEmail } from '@/actions/send';
import { useQueryState } from 'nuqs';
import { useEffect } from 'react';
import { Sender } from '@/types';
import { toast } from 'sonner';

interface ReplyComposeProps {
  messageId?: string;
}

export default function ReplyCompose({ messageId }: ReplyComposeProps) {
  const [threadId] = useQueryState('threadId');
  const { data: emailData, mutate } = useThread(threadId);
  const { data: session } = useSession();
  const [mode, setMode] = useQueryState('mode');
  const { enableScope, disableScope } = useHotkeysContext();
  const { aliases, isLoading: isLoadingAliases } = useEmailAliases();
  const t = useTranslations();

  // Find the specific message to reply to
  const replyToMessage =
    (messageId && emailData?.messages.find((msg) => msg.id === messageId)) || emailData?.latest;

  // Initialize recipients and subject when mode changes
  useEffect(() => {
    if (!replyToMessage || !mode || !session?.activeConnection?.email) return;

    const userEmail = session.activeConnection.email.toLowerCase();
    const senderEmail = replyToMessage.sender.email.toLowerCase();

    // Set subject based on mode
    const subject =
      mode === 'forward'
        ? `Fwd: ${replyToMessage.subject || ''}`
        : replyToMessage.subject?.startsWith('Re:')
          ? replyToMessage.subject
          : `Re: ${replyToMessage.subject || ''}`;

    if (mode === 'reply') {
      // Reply to sender
      const to: string[] = [];

      // If the sender is not the current user, add them to the recipients
      if (senderEmail !== userEmail) {
        to.push(replyToMessage.sender.email);
      } else if (replyToMessage.to && replyToMessage.to.length > 0 && replyToMessage.to[0]?.email) {
        // If we're replying to our own email, reply to the first recipient
        to.push(replyToMessage.to[0].email);
      }

      // Initialize email composer with these recipients
      // Note: The actual initialization happens in the EmailComposer component
    } else if (mode === 'replyAll') {
      const to: string[] = [];
      const cc: string[] = [];

      // Add original sender if not current user
      if (senderEmail !== userEmail) {
        to.push(replyToMessage.sender.email);
      }

      // Add original recipients from To field
      replyToMessage.to?.forEach((recipient) => {
        const recipientEmail = recipient.email.toLowerCase();
        if (recipientEmail !== userEmail && recipientEmail !== senderEmail) {
          to.push(recipient.email);
        }
      });

      // Add CC recipients
      replyToMessage.cc?.forEach((recipient) => {
        const recipientEmail = recipient.email.toLowerCase();
        if (recipientEmail !== userEmail && !to.includes(recipient.email)) {
          cc.push(recipient.email);
        }
      });

      // Initialize email composer with these recipients
    } else if (mode === 'forward') {
      // For forward, we start with empty recipients
      // Just set the subject and include the original message
    }
  }, [mode, replyToMessage, session?.activeConnection?.email]);

  const handleSendEmail = async (data: {
    to: string[];
    cc?: string[];
    bcc?: string[];
    subject: string;
    message: string;
    attachments: File[];
  }) => {
    if (!replyToMessage || !session?.activeConnection?.email) return;

    try {
      const userEmail = session.activeConnection.email.toLowerCase();

      // Convert email strings to Sender objects
      const toRecipients: Sender[] = data.to.map((email) => ({
        email,
        name: email.split('@')[0] || 'User',
      }));

      const ccRecipients: Sender[] | undefined = data.cc
        ? data.cc.map((email) => ({
            email,
            name: email.split('@')[0] || 'User',
          }))
        : undefined;

      const bccRecipients: Sender[] | undefined = data.bcc
        ? data.bcc.map((email) => ({
            email,
            name: email.split('@')[0] || 'User',
          }))
        : undefined;

      const replyBody = constructReplyBody(
        data.message,
        new Date(replyToMessage.receivedOn || '').toLocaleString(),
        replyToMessage.sender,
        toRecipients,
        replyToMessage.decodedBody,
      );

      await sendEmail({
        to: toRecipients,
        cc: ccRecipients,
        bcc: bccRecipients,
        subject: data.subject,
        message: replyBody,
        attachments: data.attachments,
        fromEmail: aliases?.[0]?.email || userEmail,
        headers: {
          'In-Reply-To': replyToMessage?.messageId ?? '',
          References: [
            ...(replyToMessage?.references ? replyToMessage.references.split(' ') : []),
            replyToMessage?.messageId,
          ]
            .filter(Boolean)
            .join(' '),
          'Thread-Id': replyToMessage?.threadId ?? '',
        },
        threadId: replyToMessage?.threadId,
      });

      // Reset states
      setMode(null);
      await mutate();
<<<<<<< HEAD
      toast.custom((id) => (
        <div className="relative left-32 top-0">
          <SuccessEmailToast message={t('pages.createEmail.emailSent')} />
        </div>
      ));
=======
      toast.success(t('pages.createEmail.emailSent'));
>>>>>>> 36b3675c
    } catch (error) {
      console.error('Error sending email:', error);
      toast.error(t('pages.createEmail.failedToSendEmail'));
    }
  };

  useEffect(() => {
    if (mode) {
      enableScope('compose');
    } else {
      disableScope('compose');
    }
    return () => {
      disableScope('compose');
    };
  }, [mode, enableScope, disableScope]);

  if (!mode || !emailData) return null;

  return (
    <div className="w-full rounded-xl bg-white dark:bg-[#141414]">
      <EmailComposer
        className="w-full !max-w-none border pb-1 dark:bg-[#141414]"
        onSendEmail={handleSendEmail}
        onClose={() => setMode(null)}
        threadContent={emailData.messages.map((message) => {
          return {
            body: message.body,
            from: message.sender.name ?? message.sender.email,
            to: message.to.reduce<string[]>((to, recipient) => {
              if (recipient.name) {
                to.push(recipient.name);
              }

              return to;
            }, []),
          };
        })}
      />
    </div>
  );
}<|MERGE_RESOLUTION|>--- conflicted
+++ resolved
@@ -157,15 +157,7 @@
       // Reset states
       setMode(null);
       await mutate();
-<<<<<<< HEAD
-      toast.custom((id) => (
-        <div className="relative left-32 top-0">
-          <SuccessEmailToast message={t('pages.createEmail.emailSent')} />
-        </div>
-      ));
-=======
       toast.success(t('pages.createEmail.emailSent'));
->>>>>>> 36b3675c
     } catch (error) {
       console.error('Error sending email:', error);
       toast.error(t('pages.createEmail.failedToSendEmail'));
