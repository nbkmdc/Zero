import {
  cn,
  FOLDERS,
  formatDate,
  getEmailLogo,
  getMainSearchTerm,
  parseNaturalLanguageSearch,
} from '@/lib/utils';
import {
  Archive2,
  ExclamationCircle,
  GroupPeople,
  Star2,
  Trash,
  PencilCompose,
} from '../icons/icons';
import {
  memo,
  useCallback,
  useEffect,
  useMemo,
  useRef,
  useState,
  type ComponentProps,
} from 'react';
import { useOptimisticThreadState } from '@/components/mail/optimistic-thread-state';
import { focusedIndexAtom, useMailNavigation } from '@/hooks/use-mail-navigation';
import { Tooltip, TooltipContent, TooltipProvider, TooltipTrigger } from '@/components/ui/tooltip';
import type { MailSelectMode, ParsedMessage, ThreadProps } from '@/types';
import { ThreadContextMenu } from '@/components/context/thread-context';
import { useOptimisticActions } from '@/hooks/use-optimistic-actions';
import { useIsFetching, useQueryClient } from '@tanstack/react-query';
import { Avatar, AvatarFallback, AvatarImage } from '../ui/avatar';
import { useMail, type Config } from '@/components/mail/use-mail';
import { type ThreadDestination } from '@/lib/thread-actions';
import { useThread, useThreads } from '@/hooks/use-threads';
import { useSearchValue } from '@/hooks/use-search-value';
import { highlightText } from '@/lib/email-utils.client';
import { useHotkeysContext } from 'react-hotkeys-hook';
import { AnimatePresence, motion } from 'motion/react';
import { useTRPC } from '@/providers/query-provider';
import { useThreadLabels } from '@/hooks/use-labels';
import { template } from '@/lib/email-utils.client';
import { useSettings } from '@/hooks/use-settings';
import { useThreadNotes } from '@/hooks/use-notes';
import { useKeyState } from '@/hooks/use-hot-key';
import { VList, type VListHandle } from 'virtua';
import { RenderLabels } from './render-labels';
import { Badge } from '@/components/ui/badge';
import { useDraft } from '@/hooks/use-drafts';
import { Check, Star } from 'lucide-react';
import { Skeleton } from '../ui/skeleton';
import { StickyNote } from 'lucide-react';
import { m } from '@/paraglide/messages';
import { useParams } from 'react-router';
import { useTheme } from 'next-themes';
import { Button } from '../ui/button';
import { useQueryState } from 'nuqs';
import { Categories } from './mail';
import { useAtom } from 'jotai';

const Thread = memo(
  function Thread({
    message,
    onClick,
    isKeyboardFocused,
    index,
  }: ThreadProps & { index?: number }) {
    const [searchValue, setSearchValue] = useSearchValue();
    const { folder } = useParams<{ folder: string }>();
    const [{}, threads] = useThreads();
    const [threadId] = useQueryState('threadId');
    const {
      data: getThreadData,
      isGroupThread,
      latestDraft,
    } = useThread(message.id, message.historyId);
    const [id, setThreadId] = useQueryState('threadId');
    const [, setActiveReplyId] = useQueryState('activeReplyId');
    const [focusedIndex, setFocusedIndex] = useAtom(focusedIndexAtom);

    // const latestReceivedMessage = useMemo(() => {
    //   if (!getThreadData?.messages) return getThreadData?.latest;

    //   const nonDraftMessages = getThreadData.messages.filter((msg) => !msg.isDraft);
    //   if (nonDraftMessages.length === 0) return getThreadData?.latest;

    //   return (
    //     nonDraftMessages.sort((a, b) => {
    //       const dateA = new Date(a.receivedOn).getTime();
    //       const dateB = new Date(b.receivedOn).getTime();
    //       return dateB - dateA;
    //     })[0] || getThreadData?.latest
    //   );
    // }, [getThreadData?.messages, getThreadData?.latest]);

    const latestMessage = getThreadData?.latest;
    const idToUse = useMemo(() => latestMessage?.threadId ?? latestMessage?.id, [latestMessage]);
    const { data: settingsData } = useSettings();
    const queryClient = useQueryClient();

    // Check if thread has notes
    const { data: threadNotes } = useThreadNotes(idToUse || '');
    const hasNotes = useMemo(() => {
      return (threadNotes?.notes && threadNotes.notes.length > 0) || false;
    }, [threadNotes?.notes]);

    const optimisticState = useOptimisticThreadState(idToUse ?? '');

    const displayStarred = useMemo(() => {
      if (optimisticState.optimisticStarred !== null) {
        return optimisticState.optimisticStarred;
      }
      return getThreadData?.latest?.tags?.some((tag) => tag.name === 'STARRED') ?? false;
    }, [optimisticState.optimisticStarred, getThreadData?.latest?.tags]);

    const displayImportant = useMemo(() => {
      if (optimisticState.optimisticImportant !== null) {
        return optimisticState.optimisticImportant;
      }
      return getThreadData?.latest?.tags?.some((tag) => tag.name === 'IMPORTANT') ?? false;
    }, [optimisticState.optimisticImportant, getThreadData?.latest?.tags]);

    const displayUnread = useMemo(() => {
      if (optimisticState.optimisticRead !== null) {
        return !optimisticState.optimisticRead;
      }
      return getThreadData?.hasUnread ?? false;
    }, [optimisticState.optimisticRead, getThreadData?.hasUnread]);

    const optimisticLabels = useMemo(() => {
      if (!getThreadData?.labels) return [];

      let labels = [...getThreadData.labels];
      const hasStarredLabel = labels.some((label) => label.name === 'STARRED');

      if (optimisticState.optimisticStarred !== null) {
        if (optimisticState.optimisticStarred && !hasStarredLabel) {
          labels.push({ id: 'starred-optimistic', name: 'STARRED' });
        } else if (!optimisticState.optimisticStarred && hasStarredLabel) {
          labels = labels.filter((label) => label.name !== 'STARRED');
        }
      }

      if (optimisticState.optimisticLabels) {
        labels = labels.filter(
          (label) => !optimisticState.optimisticLabels.removedLabelIds.includes(label.id),
        );

        optimisticState.optimisticLabels.addedLabelIds.forEach((labelId) => {
          if (!labels.some((label) => label.id === labelId)) {
            labels.push({ id: labelId, name: labelId });
          }
        });
      }

      return labels;
    }, [
      getThreadData?.labels,
      optimisticState.optimisticStarred,
      optimisticState.optimisticLabels,
    ]);

    const { optimisticToggleStar, optimisticToggleImportant, optimisticMoveThreadsTo } =
      useOptimisticActions();

    const handleToggleStar = useCallback(
      async (e: React.MouseEvent) => {
        e.stopPropagation();
        if (!getThreadData || !idToUse) return;

        const newStarredState = !displayStarred;
        optimisticToggleStar([idToUse], newStarredState);
      },
      [getThreadData, idToUse, displayStarred, optimisticToggleStar],
    );

    const handleToggleImportant = useCallback(
      async (e: React.MouseEvent) => {
        e.stopPropagation();
        if (!getThreadData || !idToUse) return;

        const newImportantState = !displayImportant;
        optimisticToggleImportant([idToUse], newImportantState);
      },
      [getThreadData, idToUse, displayImportant, optimisticToggleImportant],
    );

    const handleNext = useCallback(
      (id: string) => {
        if (!id || !threads.length || focusedIndex === null) return setThreadId(null);
        if (focusedIndex < threads.length - 1) {
          const nextThread = threads[focusedIndex];
          if (nextThread) {
            setThreadId(nextThread.id);
            // Don't clear activeReplyId - let ThreadDisplay handle Reply All auto-opening
            setFocusedIndex(focusedIndex);
          }
        }
      },
      [threads, id, focusedIndex],
    );

    const moveThreadTo = useCallback(
      async (destination: ThreadDestination) => {
        if (!idToUse) return;
        handleNext(idToUse);
        optimisticMoveThreadsTo([idToUse], folder ?? '', destination);
      },
      [idToUse, folder, optimisticMoveThreadsTo, handleNext],
    );

    const emailContent = getThreadData?.latest?.body;

    // Prefetch email template processing for better performance
    useEffect(() => {
      if (!latestMessage?.body || !latestMessage?.sender?.email) return;

      const senderEmail = latestMessage.sender.email;
      const isTrustedSender =
        settingsData?.settings?.externalImages ||
        settingsData?.settings?.trustedSenders?.includes(senderEmail);

      // Prefetch with both trusted and untrusted states for instant switching
      queryClient.prefetchQuery({
        queryKey: ['email-template', latestMessage.body, isTrustedSender],
        queryFn: () => template(latestMessage.body, isTrustedSender),
        staleTime: 30 * 60 * 1000,
        gcTime: 60 * 60 * 1000,
      });

      // Also prefetch the opposite state for instant image toggle
      queryClient.prefetchQuery({
        queryKey: ['email-template', latestMessage.body, !isTrustedSender],
        queryFn: () => template(latestMessage.body, !isTrustedSender),
        staleTime: 30 * 60 * 1000,
        gcTime: 60 * 60 * 1000,
      });
    }, [latestMessage?.body, latestMessage?.sender?.email, settingsData?.settings, queryClient]);

    const { labels: threadLabels } = useThreadLabels(
      optimisticLabels ? optimisticLabels.map((l) => l.id) : [],
    );

    const mainSearchTerm = useMemo(() => {
      if (!searchValue.highlight) return '';
      return getMainSearchTerm(searchValue.highlight);
    }, [searchValue.highlight]);

    const semanticSearchQuery = useMemo(() => {
      if (!searchValue.value) return '';
      return parseNaturalLanguageSearch(searchValue.value);
    }, [searchValue.value]);

    // Use semanticSearchQuery when filtering/searching emails
    useEffect(() => {
      if (semanticSearchQuery && semanticSearchQuery !== searchValue.value) {
        // Update the search value with our semantic query
        setSearchValue({
          ...searchValue,
          value: semanticSearchQuery,
          isAISearching: true,
        });
      }
    }, [semanticSearchQuery]);

    const [mailState, setMail] = useMail();

    const isMailSelected = useMemo(() => {
      if (!threadId || !idToUse) return false;
      const _threadId = idToUse;
      return _threadId === threadId || threadId === mailState.selected;
    }, [threadId, idToUse, mailState.selected]);

    const isMailBulkSelected = idToUse ? mailState.bulkSelected.includes(idToUse) : false;

    const isFolderInbox = folder === FOLDERS.INBOX || !folder;
    const isFolderSpam = folder === FOLDERS.SPAM;
    const isFolderSent = folder === FOLDERS.SENT;
    const isFolderBin = folder === FOLDERS.BIN;

    const cleanName = useMemo(() => {
      if (!latestMessage?.sender?.name) return '';
      return latestMessage.sender.name.trim().replace(/^['"]|['"]$/g, '');
    }, [latestMessage?.sender?.name]);

    // Check if thread has a draft
    const hasDraft = useMemo(() => {
      return !!latestDraft;
    }, [latestDraft]);

    const content =
      latestMessage && getThreadData ? (
        <div className={'select-none'} onClick={onClick ? onClick(latestMessage) : undefined}>
          <div
            data-thread-id={latestMessage.threadId ?? latestMessage.id}
            key={latestMessage.threadId ?? latestMessage.id}
            className={cn(
              'md:hover:bg-offsetLight md:hover:bg-primary/5 relative mx-2 md:mb-3 flex cursor-pointer flex-col items-start rounded-lg border-transparent md:py-2 text-left text-sm transition-all',
              (isMailSelected || isMailBulkSelected || isKeyboardFocused) &&
                'border-border',
              isKeyboardFocused && 'ring-primary/50',
              'relative',
            )}
          >
<<<<<<< HEAD
            {/* Desktop Layout - md and larger */}
            <div className="hidden w-full items-center justify-between gap-4 px-4 pl-5 md:flex">
              <div
                className={cn(
                  'relative flex w-full items-center',
                  getThreadData.hasUnread ? 'opacity-100' : 'opacity-70',
                )}
              >
                {isMailBulkSelected && (
=======
            <div
              className={cn(
                'dark:bg-panelDark absolute right-2 z-[25] flex -translate-y-1/2 items-center gap-1 rounded-xl border bg-white p-1 opacity-0 shadow-sm group-hover:opacity-100',
                index === 0 ? 'top-4' : 'top-[-1]',
              )}
            >
              <Tooltip>
                <TooltipTrigger asChild>
                  <Button
                    variant="ghost"
                    size="icon"
                    className="h-6 w-6 overflow-visible [&_svg]:size-3.5"
                    onClick={handleToggleStar}
                  >
                    <Star2
                      className={cn(
                        'h-4 w-4',
                        displayStarred
                          ? 'fill-yellow-400 stroke-yellow-400'
                          : 'fill-transparent stroke-[#9D9D9D] dark:stroke-[#9D9D9D]',
                      )}
                    />
                  </Button>
                </TooltipTrigger>
                <TooltipContent
                  side={index === 0 ? 'bottom' : 'top'}
                  className="mb-1 bg-white dark:bg-[#1A1A1A]"
                >
                  {displayStarred
                    ? m['common.threadDisplay.unstar']()
                    : m['common.threadDisplay.star']()}
                </TooltipContent>
              </Tooltip>
              <Tooltip>
                <TooltipTrigger asChild>
                  <Button
                    variant="ghost"
                    size="icon"
                    className={cn(
                      'h-6 w-6 [&_svg]:size-3.5',
                      displayImportant ? 'hover:bg-orange-200/70 dark:hover:bg-orange-800/40' : '',
                    )}
                    onClick={handleToggleImportant}
                  >
                    <ExclamationCircle
                      className={cn(displayImportant ? 'fill-orange-400' : 'fill-[#9D9D9D]')}
                    />
                  </Button>
                </TooltipTrigger>
                <TooltipContent
                  side={index === 0 ? 'bottom' : 'top'}
                  className="dark:bg-panelDark mb-1 bg-white"
                >
                  {m['common.mail.toggleImportant']()}
                </TooltipContent>
              </Tooltip>
              <Tooltip>
                <TooltipTrigger asChild>
                  <Button
                    variant="ghost"
                    size="icon"
                    className="h-6 w-6 [&_svg]:size-3.5"
                    onClick={(e) => {
                      e.stopPropagation();
                      moveThreadTo('archive');
                    }}
                  >
                    <Archive2 className="fill-[#9D9D9D]" />
                  </Button>
                </TooltipTrigger>
                <TooltipContent
                  side={index === 0 ? 'bottom' : 'top'}
                  className="dark:bg-panelDark mb-1 bg-white"
                >
                  {m['common.threadDisplay.archive']()}
                </TooltipContent>
              </Tooltip>
              {!isFolderBin ? (
                <Tooltip>
                  <TooltipTrigger asChild>
                    <Button
                      variant="ghost"
                      size="icon"
                      className="h-6 w-6 hover:bg-[#FDE4E9] dark:hover:bg-[#411D23] [&_svg]:size-3.5"
                      onClick={(e: React.MouseEvent) => {
                        e.stopPropagation();
                        moveThreadTo('bin');
                      }}
                    >
                      <Trash className="fill-[#F43F5E]" />
                    </Button>
                  </TooltipTrigger>
                  <TooltipContent
                    side={index === 0 ? 'bottom' : 'top'}
                    className="dark:bg-panelDark mb-1 bg-white"
                  >
                    {m['common.actions.Bin']()}
                  </TooltipContent>
                </Tooltip>
              ) : null}
            </div>

            <div className="relative flex w-full items-center justify-between gap-4 px-4">
              <div>
                <Avatar
                  className={cn(
                    'h-8 w-8 rounded-full',
                    displayUnread && !isMailSelected && !isFolderSent ? '' : 'border',
                  )}
                >
>>>>>>> d1781b20
                  <div
                    className={cn(
                      'top-[-3px] -ml-3 mr-[11px] flex h-[13px] w-[13px] items-center justify-center rounded border-2 border-[#484848] transition-colors',
                      isMailBulkSelected && 'border-none bg-[#3B82F6]',
                    )}
                    onClick={(e: React.MouseEvent) => {
                      e.stopPropagation();
                      const threadId = latestMessage.threadId ?? message.id;
                      setMail((prev: Config) => ({
                        ...prev,
                        bulkSelected: isMailBulkSelected
                          ? prev.bulkSelected.filter((id: string) => id !== threadId)
                          : [...prev.bulkSelected, threadId],
                      }));
                    }}
                  >
                    {isMailBulkSelected && (
                      <Check className="relative top-[0.5px] h-2 w-2 text-panelLight dark:text-panelDark" />
                    )}
                  </div>
                )}
                
                {/* Status Indicator */}
                <div className={cn('mr-3 flex-shrink-0', isMailBulkSelected && 'mr-0')}>
                  <div className="relative">
                    {getThreadData.hasUnread &&
                    !isMailSelected &&
                    !isFolderSent &&
                    !isFolderBin &&
                    !isMailBulkSelected &&
                    !isMailBulkSelected ? (
                      <span className="absolute right-0.5 top-[-3px] size-2 rounded bg-[#006FFE]" />
                    ) : (
                      <span
                        className={cn(
                          `absolute right-0.5 top-[-3px] size-2 rounded bg-black/40 dark:bg-[#2C2C2C]`,
                          isMailBulkSelected && 'hidden',
                        )}
                      />
                    )}
                  </div>
                </div>

                {/* Sender Name/Subject */}
                <div className="flex w-full items-center justify-between">
                  <div className="flex items-center">
                    <div className="flex w-[80px] max-w-[80px] flex-shrink-0 items-center lg:w-[150px] lg:max-w-[150px]">
                      {isFolderSent ? (
                        <span className="line-clamp-1 text-sm">
                          {highlightText(latestMessage.subject, searchValue.highlight)}
                        </span>
                      ) : (
                        <span className="line-clamp-1 min-w-0 text-sm font-medium">
                          {highlightText(
                            cleanNameDisplay(latestMessage.sender.name) || '',
                            searchValue.highlight,
                          )}
                        </span>
                      )}
                      <div className="flex-shrink-0">
                        {getThreadData.labels ? <MailLabels labels={getThreadData.labels} /> : null}
                      </div>
                    </div>

                    {/* Avatar */}
                    <div className="mx-4 hidden flex-shrink-0 md:block">
                      <Avatar className="h-5 w-5 rounded border dark:border-none">
                        {isGroupThread ? (
                          <div className="flex h-full w-full items-center justify-center rounded bg-muted dark:bg-[#373737]">
                            <GroupPeople className="h-3 w-3" />
                          </div>
<<<<<<< HEAD
                        ) : (
                          <>
                            <AvatarImage
                              className="rounded bg-[#FFFFFF] dark:bg-[#373737]"
                              src={getEmailLogo(latestMessage.sender.email)}
                            />
                            <AvatarFallback className="rounded bg-muted text-xs font-bold text-[#9F9F9F] dark:bg-[#373737]">
                              {cleanName[0]?.toUpperCase()}
                            </AvatarFallback>
                          </>
                        )}
                      </Avatar>
=======
                        )}{' '}
                        {/* {!isFolderSent ? (
                          <span className="hidden items-center space-x-2 md:flex">
                            <RenderLabels labels={threadLabels} />
                          </span>
                        ) : null} */}
                      </span>
                      {getThreadData.totalReplies > 1 ? (
                        <Tooltip>
                          <TooltipTrigger asChild>
                            <span className="rounded-md text-xs opacity-70">
                              [{getThreadData.totalReplies}]
                            </span>
                          </TooltipTrigger>
                          <TooltipContent className="p-1 text-xs">
                            {m['common.mail.replies']({ count: getThreadData.totalReplies })}
                          </TooltipContent>
                        </Tooltip>
                      ) : null}
                      {hasDraft ? (
                        <Tooltip>
                          <TooltipTrigger asChild>
                            <span className="inline-flex items-center">
                              <PencilCompose className="h-3 w-3 fill-blue-500 dark:fill-blue-400" />
                            </span>
                          </TooltipTrigger>
                          <TooltipContent className="p-1 text-xs">Draft</TooltipContent>
                        </Tooltip>
                      ) : null}
                      {hasNotes ? (
                        <span className="inline-flex items-center">
                          <StickyNote className="h-3 w-3 fill-amber-500 stroke-amber-500 dark:fill-amber-400 dark:stroke-amber-400" />
                        </span>
                      ) : null}
                      <MailLabels labels={optimisticLabels} />
>>>>>>> d1781b20
                    </div>
                    {/* Divider */}
                    <div className="mx-4 h-4 w-[0.1px] flex-shrink-0 bg-black/20 dark:bg-[#2C2C2C]" />
                    {/* Subject */}
                    <div className="w-[200px] flex-shrink-0 md:max-w-[350px] lg:max-w-[400px] xl:w-[330px]">
                      <div className="flex items-center justify-between gap-2">
                        <div className="flex min-w-0 flex-1 items-center">
                          <p className="truncate text-sm text-black dark:text-white">
                            {highlightText(latestMessage.subject, searchValue.highlight)}
                          </p>
                        </div>
                        {getThreadData.totalReplies > 1 && (
                          <span className="w-[8px] flex-shrink-0 text-right text-xs text-[#6D6D6D] dark:text-[#8C8C8C]">
                            {getThreadData.totalReplies}
                          </span>
                        )}
                      </div>
                    </div>
                  </div>

                  {/* Divider */}
                  <div className="mx-4 hidden h-4 w-[0.1px] flex-shrink-0 bg-black/20 md:block dark:bg-[#2C2C2C]" />

                  {/* Message Title */}
                  <div className="hidden w-[50px] min-w-[50px] flex-1 md:flex justify-between">
                    <p className="line-clamp-1 text-sm text-[#8C8C8C]">
                      {latestMessage.title || ''}
                    </p>
                    {!isFolderSent && threadLabels && threadLabels.length >= 1 ? (
                      <span className="ml-1 flex min-w-0 flex-shrink-0 items-center space-x-2">
                        <RenderLabels labels={threadLabels} />
                      </span>
                    ) : null}
                  </div>

                  <div className="mx-4 hidden h-4 w-[0.1px] flex-shrink-0 bg-black/20 md:block dark:bg-[#2C2C2C]" />

                  {/* Date */}
                  <div className="w-10 flex-shrink-0">
                    {latestMessage.receivedOn && (
                      <p className="text-nowrap text-xs font-normal text-[#6D6D6D] dark:text-[#8C8C8C]">
                        {formatDate(latestMessage.receivedOn.split('.')[0] || '')}
                      </p>
                    )}
                  </div>
                </div>
              </div>
            </div>

            {/* Mobile Layout - smaller than md */}
            <div className="md:hidden w-full border-b">
              <div
                className={cn(
                  ' group relative my-2 py-2 flex cursor-pointer flex-col items-start rounded-lg text-left text-sm transition-all hover:opacity-100 hover:bg-primary/5',
                  (isMailSelected || isMailBulkSelected || isKeyboardFocused) &&
                    'opacity-100',
                  isKeyboardFocused && 'ring-primary/50',
                  'relative',
                  'group',
                )}
              >
                <div
                  className={cn(
                    'dark:bg-panelDark absolute right-2 z-[25] flex -translate-y-1/2 items-center gap-1 rounded-xl border bg-white p-1 opacity-0 shadow-sm group-hover:opacity-100',
                    index === 0 ? 'top-4' : 'top-[-9px]',
                  )}
                >
                  <Tooltip>
                    <TooltipTrigger asChild>
                      <Button
                        variant="ghost"
                        size="icon"
                        className="h-6 w-6 overflow-visible [&_svg]:size-3.5"
                        onClick={handleToggleStar}
                      >
                        <Star2
                          className={cn(
                            'h-4 w-4',
                            displayStarred
                              ? 'fill-yellow-400 stroke-yellow-400'
                              : 'fill-transparent stroke-[#9D9D9D] dark:stroke-[#9D9D9D]',
                          )}
                        />
                      </Button>
                    </TooltipTrigger>
                    <TooltipContent
                      side={index === 0 ? 'bottom' : 'top'}
                      className="mb-1 bg-white dark:bg-[#1A1A1A]"
                    >
                      {displayStarred
                        ? t('common.threadDisplay.unstar')
                        : t('common.threadDisplay.star')}
                    </TooltipContent>
                  </Tooltip>
                  <Tooltip>
                    <TooltipTrigger asChild>
                      <Button
                        variant="ghost"
                        size="icon"
                        className={cn(
                          'h-6 w-6 [&_svg]:size-3.5',
                          displayImportant ? 'hover:bg-orange-200/70 dark:hover:bg-orange-800/40' : '',
                        )}
                        onClick={handleToggleImportant}
                      >
                        <ExclamationCircle
                          className={cn(displayImportant ? 'fill-orange-400' : 'fill-[#9D9D9D]')}
                        />
                      </Button>
                    </TooltipTrigger>
                    <TooltipContent
                      side={index === 0 ? 'bottom' : 'top'}
                      className="dark:bg-panelDark mb-1 bg-white"
                    >
                      {t('common.mail.toggleImportant')}
                    </TooltipContent>
                  </Tooltip>
                  <Tooltip>
                    <TooltipTrigger asChild>
                      <Button
                        variant="ghost"
                        size="icon"
                        className="h-6 w-6 [&_svg]:size-3.5"
                        onClick={(e) => {
                          e.stopPropagation();
                          moveThreadTo('archive');
                        }}
                      >
                        <Archive2 className="fill-[#9D9D9D]" />
                      </Button>
                    </TooltipTrigger>
                    <TooltipContent
                      side={index === 0 ? 'bottom' : 'top'}
                      className="dark:bg-panelDark mb-1 bg-white"
                    >
                      {t('common.threadDisplay.archive')}
                    </TooltipContent>
                  </Tooltip>
                  {!isFolderBin ? (
                    <Tooltip>
                      <TooltipTrigger asChild>
                        <Button
                          variant="ghost"
                          size="icon"
                          className="h-6 w-6 hover:bg-[#FDE4E9] dark:hover:bg-[#411D23] [&_svg]:size-3.5"
                          onClick={(e: React.MouseEvent) => {
                            e.stopPropagation();
                            moveThreadTo('bin');
                          }}
                        >
                          <Trash className="fill-[#F43F5E]" />
                        </Button>
                      </TooltipTrigger>
                      <TooltipContent
                        side={index === 0 ? 'bottom' : 'top'}
                        className="dark:bg-panelDark mb-1 bg-white"
                      >
                        {t('common.actions.Bin')}
                      </TooltipContent>
                    </Tooltip>
                  ) : null}
                </div>

                <div className="relative flex w-full items-center justify-between gap-4 px-2">
                  <div>
                    <Avatar
                      className={cn(
                        'h-8 w-8 rounded-full',
                        displayUnread && !isMailSelected && !isFolderSent ? '' : 'border',
                      )}
                    >
                      <div
                        className={cn(
                          'flex h-full w-full items-center justify-center rounded-full bg-[#006FFE] p-2 dark:bg-[#006FFE]',
                          {
                            hidden: !isMailBulkSelected,
                          },
                        )}
                        onClick={(e: React.MouseEvent) => {
                          e.stopPropagation();
                          setMail((prev: Config) => ({
                            ...prev,
                            bulkSelected: prev.bulkSelected.filter((id: string) => id !== idToUse),
                          }));
                        }}
                      >
                        <Check className="h-4 w-4 text-white" />
                      </div>
                      {isGroupThread ? (
                        <div className="flex h-full w-full items-center justify-center rounded-full bg-[#FFFFFF] p-2 dark:bg-[#373737]">
                          <GroupPeople className="h-4 w-4" />
                        </div>
                      ) : (
                        <>
                          <AvatarImage
                            className="rounded-full bg-[#FFFFFF] dark:bg-[#373737]"
                            src={getEmailLogo(latestMessage.sender.email)}
                            alt={cleanName || latestMessage.sender.email}
                            onError={(e) => {
                              const target = e.target as HTMLImageElement;
                              target.style.display = 'none';
                            }}
                          />
                          <AvatarFallback
                            className="rounded-full bg-[#FFFFFF] font-bold text-[#9F9F9F] dark:bg-[#373737]"
                            delayMs={0}
                          >
                            {cleanName
                              ? cleanName[0]?.toUpperCase()
                              : latestMessage.sender.email[0]?.toUpperCase()}
                          </AvatarFallback>
                        </>
                      )}
                    </Avatar>
                  </div>

                  <div className="flex w-full justify-between">
                    <div className="w-full">
                      <div className="flex w-full flex-row items-center justify-between">
                        <div className="flex flex-row items-center gap-[4px]">
                          <span
                            className={cn(
                              displayUnread && !isMailSelected ? 'font-bold' : 'font-medium',
                              'text-md flex items-baseline gap-1 group-hover:opacity-100',
                            )}
                          >
                            {isFolderSent ? (
                              <span
                                className={cn(
                                  'overflow-hidden truncate text-sm md:max-w-[15ch] xl:max-w-[25ch]',
                                )}
                              >
                                {highlightText(latestMessage.subject, searchValue.highlight)}
                              </span>
                            ) : (
                              <div className="flex items-center gap-1">
                                <span className={cn('line-clamp-1 overflow-hidden text-sm')}>
                                  {highlightText(
                                    cleanNameDisplay(latestMessage.sender.name) || '',
                                    searchValue.highlight,
                                  )}
                                </span>
                                {displayUnread && !isMailSelected && !isFolderSent ? (
                                  <>
                                    <span className="ml-0.5 size-2 rounded-full bg-[#006FFE]" />
                                  </>
                                ) : null}
                              </div>
                            )}{' '}
                          </span>
                          {getThreadData.totalReplies > 1 ? (
                            <Tooltip>
                              <TooltipTrigger asChild>
                                <span className="rounded-md text-xs opacity-70">
                                  [{getThreadData.totalReplies}]
                                </span>
                              </TooltipTrigger>
                              <TooltipContent className="p-1 text-xs">
                                {t('common.mail.replies', { count: getThreadData.totalReplies })}
                              </TooltipContent>
                            </Tooltip>
                          ) : null}
                          <MailLabels labels={optimisticLabels} />
                        </div>
                        {latestMessage.receivedOn ? (
                          <p
                            className={cn(
                              'text-muted-foreground text-nowrap text-xs font-normal opacity-70 transition-opacity group-hover:opacity-100 dark:text-[#8C8C8C]',
                              isMailSelected && 'opacity-100',
                            )}
                          >
                            {formatDate(latestMessage.receivedOn.split('.')[0] || '')}
                          </p>
                        ) : null}
                      </div>
                      <div className="flex justify-between">
                        {isFolderSent ? (
                          <p
                            className={cn(
                              'mt-1 line-clamp-1 max-w-[50ch] overflow-hidden text-sm text-[#8C8C8C] md:max-w-[25ch]',
                            )}
                          >
                            {latestMessage.to.map((e) => e.email).join(', ')}
                          </p>
                        ) : (
                          <p
                            className={cn(
                              'mt-1 line-clamp-1 w-[95%] min-w-0 overflow-hidden text-sm text-[#8C8C8C]',
                            )}
                          >
                            {highlightText(latestMessage.subject, searchValue.highlight)}
                          </p>
                        )}
                        {threadLabels && (
                          <div className="mr-0 flex w-fit items-center justify-end gap-1">
                            {!isFolderSent ? <RenderLabels labels={threadLabels} /> : null}
                          </div>
                        )}
                      </div>
                      {emailContent && (
                        <div className="text-muted-foreground mt-2 line-clamp-2 text-xs">
                          {highlightText(emailContent, searchValue.highlight)}
                        </div>
                      )}
                    </div>
                  </div>
                </div>
              </div>
            </div>
          </div>
        </div>
      ) : null;

    return latestMessage ? (
      !optimisticState.shouldHide && idToUse ? (
        <ThreadContextMenu
          threadId={idToUse}
          isInbox={isFolderInbox}
          isSpam={isFolderSpam}
          isSent={isFolderSent}
          isBin={isFolderBin}
        >
          {content}
        </ThreadContextMenu>
      ) : null
    ) : null;
  },
  (prev, next) => {
    const isSameMessage =
      prev.message.id === next.message.id &&
      prev.isKeyboardFocused === next.isKeyboardFocused &&
      prev.index === next.index &&
      Object.is(prev.onClick, next.onClick);
    return isSameMessage;
  },
);

const Draft = memo(({ message }: { message: { id: string } }) => {
  const { data: draft } = useDraft(message.id);
  const [, setComposeOpen] = useQueryState('isComposeOpen');
  const [, setDraftId] = useQueryState('draftId');
  const handleMailClick = useCallback(() => {
    setComposeOpen('true');
    setDraftId(message.id);
    return;
  }, [message.id]);

  if (!draft) {
    return (
      <div className="select-none py-1">
        <div
          key={message.id}
          className={cn(
            'group relative mx-[8px] flex cursor-pointer flex-col items-start overflow-clip rounded-[10px] border-transparent py-3 text-left text-sm transition-all',
          )}
        >
          <div
            className={cn(
              'bg-primary absolute inset-y-0 left-0 w-1 -translate-x-2 transition-transform ease-out',
            )}
          />
          <div className="flex w-full items-center justify-between gap-4 px-4">
            <div className="flex w-full justify-between">
              <div className="w-full">
                <div className="flex w-full flex-row items-center justify-between">
                  <div className="flex flex-row items-center gap-[4px]">
                    <Skeleton className="bg-muted h-4 w-32 rounded" />
                  </div>
                </div>
                <div className="flex justify-between">
                  <Skeleton className="bg-muted mt-1 h-4 w-48 rounded" />
                </div>
              </div>
            </div>
          </div>
        </div>
      </div>
    );
  }

  return (
    <div className="select-none py-1" onClick={handleMailClick}>
      <div
        key={message.id}
        className={cn(
          'hover:bg-offsetLight hover:bg-primary/5 group relative mx-[8px] flex cursor-pointer flex-col items-start overflow-clip rounded-[10px] border-transparent py-3 text-left text-sm transition-all hover:opacity-100',
        )}
      >
        <div
          className={cn(
            'bg-primary absolute inset-y-0 left-0 w-1 -translate-x-2 transition-transform ease-out',
          )}
        />
        <div className="flex w-full items-center justify-between gap-4 px-4">
          <div className="flex w-full justify-between">
            <div className="w-full">
              <div className="flex w-full flex-row items-center justify-between">
                <div className="flex flex-row items-center gap-[4px]">
                  <span
                    className={cn(
                      'font-medium',
                      'text-md flex items-baseline gap-1 group-hover:opacity-100',
                    )}
                  >
                    <span className={cn('max-w-[25ch] truncate text-sm')}>
                      {cleanNameDisplay(draft?.to?.[0] || 'noname') || ''}
                    </span>
                  </span>
                </div>
                {draft.rawMessage?.internalDate && (
                  <p
                    className={cn(
                      'text-muted-foreground text-nowrap text-xs font-normal opacity-70 transition-opacity group-hover:opacity-100 dark:text-[#8C8C8C]',
                    )}
                  >
                    {formatDate(Number(draft.rawMessage?.internalDate))}
                  </p>
                )}
              </div>
              <div className="flex justify-between">
                <p
                  className={cn(
                    'mt-1 line-clamp-1 max-w-[50ch] text-sm text-[#8C8C8C] md:max-w-[30ch]',
                  )}
                >
                  {draft?.subject}
                </p>
              </div>
            </div>
          </div>
        </div>
      </div>
    </div>
  );
});

export const MailList = memo(
  function MailList() {
    const { folder } = useParams<{ folder: string }>();
    const { data: settingsData } = useSettings();
    const [, setThreadId] = useQueryState('threadId');
    const [, setDraftId] = useQueryState('draftId');
    const [category, setCategory] = useQueryState('category');
    const [searchValue, setSearchValue] = useSearchValue();
    const [{ refetch, isLoading, isFetching, isFetchingNextPage, hasNextPage }, items, , loadMore] =
      useThreads();
    const trpc = useTRPC();
    const isFetchingMail = useIsFetching({ queryKey: trpc.mail.get.queryKey() }) > 0;

    const itemsRef = useRef(items);
    useEffect(() => {
      itemsRef.current = items;
    }, [items]);

    const allCategories = Categories();

    // Skip category filtering for drafts, spam, sent, archive, and bin pages
    const shouldFilter = !['draft', 'spam', 'sent', 'archive', 'bin'].includes(folder || '');

    // Set initial category search value only if not in special folders
    useEffect(() => {
      if (!shouldFilter) return;

      const currentCategory = category
        ? allCategories.find((cat) => cat.id === category)
        : allCategories.find((cat) => cat.id === 'All Mail');

      if (currentCategory && searchValue.value === '') {
        setSearchValue({
          value: currentCategory.searchValue || '',
          highlight: '',
          folder: '',
        });
      }
    }, [allCategories, category, shouldFilter, searchValue.value, setSearchValue]);

    // Add event listener for refresh
    useEffect(() => {
      const handleRefresh = () => {
        void refetch();
      };

      window.addEventListener('refreshMailList', handleRefresh);
      return () => window.removeEventListener('refreshMailList', handleRefresh);
    }, [refetch]);

    const parentRef = useRef<HTMLDivElement>(null);
    const vListRef = useRef<VListHandle>(null);

    const handleNavigateToThread = useCallback(
      (threadId: string | null) => {
        setThreadId(threadId);
        return;
      },
      [setThreadId],
    );

    const { focusedIndex, handleMouseEnter, keyboardActive } = useMailNavigation({
      items,
      containerRef: parentRef,
      onNavigate: handleNavigateToThread,
    });

    const isKeyPressed = useKeyState();

    const getSelectMode = useCallback((): MailSelectMode => {
      const isAltPressed =
        isKeyPressed('Alt') || isKeyPressed('AltLeft') || isKeyPressed('AltRight');

      const isShiftPressed =
        isKeyPressed('Shift') || isKeyPressed('ShiftLeft') || isKeyPressed('ShiftRight');

      if (isKeyPressed('Control') || isKeyPressed('Meta')) {
        return 'mass';
      }

      if (isAltPressed && isShiftPressed) {
        console.log('Select All Below mode activated'); // Debug log
        return 'selectAllBelow';
      }

      if (isShiftPressed) {
        return 'range';
      }

      return 'single';
    }, [isKeyPressed]);

    const [, setActiveReplyId] = useQueryState('activeReplyId');
    const [, setMail] = useMail();

    const handleSelectMail = useCallback(
      (message: ParsedMessage) => {
        const itemId = message.threadId ?? message.id;
        const currentMode = getSelectMode();
        console.log('Selection mode:', currentMode, 'for item:', itemId);

        setMail((prevMail) => {
          const mail = prevMail;
          switch (currentMode) {
            case 'mass': {
              const newSelected = mail.bulkSelected.includes(itemId)
                ? mail.bulkSelected.filter((id) => id !== itemId)
                : [...mail.bulkSelected, itemId];
              console.log('Mass selection mode - selected items:', newSelected.length);
              return { ...mail, bulkSelected: newSelected };
            }
            case 'selectAllBelow': {
              const clickedIndex = itemsRef.current.findIndex((item) => item.id === itemId);
              console.log(
                'SelectAllBelow - clicked index:',
                clickedIndex,
                'total items:',
                itemsRef.current.length,
              );

              if (clickedIndex !== -1) {
                const itemsBelow = itemsRef.current.slice(clickedIndex);
                const idsBelow = itemsBelow.map((item) => item.id);
                console.log('Selecting all items below - count:', idsBelow.length);
                return { ...mail, bulkSelected: idsBelow };
              }
              console.log('Item not found in list, selecting just this item');
              return { ...mail, bulkSelected: [itemId] };
            }
            case 'range': {
              console.log('Range selection mode - not fully implemented');
              return { ...mail, bulkSelected: [itemId] };
            }
            default: {
              console.log('Single selection mode');
              return { ...mail, bulkSelected: [itemId] };
            }
          }
        });
      },
      [getSelectMode, setMail],
    );

    const [, setFocusedIndex] = useAtom(focusedIndexAtom);

    const { optimisticMarkAsRead } = useOptimisticActions();
    const handleMailClick = useCallback(
      (message: ParsedMessage) => async () => {
        const mode = getSelectMode();
        const autoRead = settingsData?.settings?.autoRead ?? true;
        console.log('Mail click with mode:', mode);

        if (mode !== 'single') {
          return handleSelectMail(message);
        }

        handleMouseEnter(message.id);

        const messageThreadId = message.threadId ?? message.id;
        const clickedIndex = itemsRef.current.findIndex((item) => item.id === messageThreadId);
        setFocusedIndex(clickedIndex);
        if (message.unread && autoRead) optimisticMarkAsRead([messageThreadId], true);
        await setThreadId(messageThreadId);
        await setDraftId(null);
        // Don't clear activeReplyId - let ThreadDisplay handle Reply All auto-opening
      },
      [
        getSelectMode,
        handleSelectMail,
        handleMouseEnter,
        setFocusedIndex,
        optimisticMarkAsRead,
        setThreadId,
        setDraftId,
        settingsData,
        setActiveReplyId,
      ],
    );

    const isFiltering = searchValue.value.trim().length > 0;

    useEffect(() => {
      if (isFiltering && !isLoading) {
        setSearchValue({
          ...searchValue,
          isLoading: false,
        });
      }
    }, [isLoading, isFiltering, setSearchValue]);

    const clearFilters = () => {
      setCategory(null);
      setSearchValue({
        value: '',
        highlight: '',
        folder: '',
      });
    };

    const { resolvedTheme } = useTheme();

    const filteredItems = useMemo(() => items.filter((item) => item.id), [items]);

    const Comp = folder === FOLDERS.DRAFT ? Draft : Thread;

    const vListRenderer = useCallback(
      (index: number) => {
        const item = filteredItems[index];
        return item ? (
          <>
            <Comp
              key={item.id}
              message={item}
              isKeyboardFocused={focusedIndex === index && keyboardActive}
              index={index}
              onClick={handleMailClick}
            />
            {index === filteredItems.length - 1 && (isFetchingNextPage || isFetchingMail) ? (
              <div className="flex w-full justify-center py-4">
                <div className="h-4 w-4 animate-spin rounded-full border-2 border-neutral-900 border-t-transparent dark:border-white dark:border-t-transparent" />
              </div>
            ) : null}
          </>
        ) : (
          <></>
        );
      },
      [
        filteredItems,
        focusedIndex,
        keyboardActive,
        isFetchingMail,
        isFetchingNextPage,
        handleMailClick,
        isLoading,
        isFetching,
        hasNextPage,
      ],
    );

    return (
      <>
        <div
          ref={parentRef}
          className={cn(
            'hide-link-indicator flex h-full w-full',
            getSelectMode() === 'range' && 'select-none',
          )}
        >
          <>
            {isLoading ? (
              <div className="flex h-32 w-full items-center justify-center">
                <div className="h-4 w-4 animate-spin rounded-full border-2 border-neutral-900 border-t-transparent dark:border-white dark:border-t-transparent" />
              </div>
            ) : !items || items.length === 0 ? (
              <div className="flex w-full items-center justify-center">
                <div className="flex flex-col items-center justify-center gap-2 text-center">
                  <img
                    suppressHydrationWarning
                    src={resolvedTheme === 'dark' ? '/empty-state.svg' : '/empty-state-light.svg'}
                    alt="Empty Inbox"
                    width={200}
                    height={200}
                  />
                  <div className="mt-5">
                    <p className="text-lg">It's empty here</p>
                    <p className="text-md text-muted-foreground dark:text-white/50">
                      Search for another email or{' '}
                      <button className="underline" onClick={clearFilters}>
                        clear filters
                      </button>
                    </p>
                  </div>
                </div>
              </div>
            ) : (
              <div className="flex flex-1 flex-col" id="mail-list-scroll">
                <VList
                  ref={vListRef}
                  count={filteredItems.length}
                  overscan={20}
                  keepMounted={[0, 1, 2, 3, 4, 5, 6, 7, 8, 9, 10]}
                  className="scrollbar-none flex-1 overflow-x-hidden"
                  children={vListRenderer}
                  onScroll={() => {
                    if (!vListRef.current) return;
                    const endIndex = vListRef.current.findEndIndex();
                    if (
                      // if the shown items are last 5 items, load more
                      Math.abs(filteredItems.length - 1 - endIndex) < 5 &&
                      !isLoading &&
                      !isFetchingNextPage &&
                      !isFetchingMail &&
                      hasNextPage
                    ) {
                      void loadMore();
                    }
                  }}
                />
              </div>
            )}
          </>
        </div>
        <div className="w-full pt-4 text-center">
          {isFetching ? (
            <div className="text-center">
              <div className="mx-auto h-4 w-4 animate-spin rounded-full border-2 border-neutral-900 border-t-transparent dark:border-white dark:border-t-transparent" />
            </div>
          ) : (
            <div className="h-4" />
          )}
        </div>
      </>
    );
  },
  () => true,
);

export const MailLabels = memo(
  function MailListLabels({ labels }: { labels: { id: string; name: string }[] }) {
    if (!labels?.length) return null;

    const visibleLabels = labels.filter(
      (label) => !['unread', 'inbox'].includes(label.name.toLowerCase()),
    );

    if (!visibleLabels.length) return null;

    return (
      <div className={cn('flex select-none items-center')}>
        {visibleLabels.map((label) => {
          const style = getDefaultBadgeStyle(label.name);
          if (label.name.toLowerCase() === 'notes') {
            return (
              <Tooltip key={label.id}>
                <TooltipTrigger asChild>
                  <Badge className="rounded-md bg-amber-100 p-1 text-amber-700 hover:bg-amber-200 dark:bg-amber-900/30 dark:text-amber-400">
                    {getLabelIcon(label.name)}
                  </Badge>
                </TooltipTrigger>
                <TooltipContent className="hidden px-1 py-0 text-xs">
                  {m['common.notes.title']()}
                </TooltipContent>
              </Tooltip>
            );
          }

          // Skip rendering if style is "secondary" (default case)
          if (style === 'secondary') return null;
          const content = getLabelIcon(label.name);

          return content ? (
            <Badge key={label.id} className="rounded-md p-1" variant={style}>
              {content}
            </Badge>
          ) : null;
        })}
      </div>
    );
  },
  (prev, next) => {
    return JSON.stringify(prev.labels) === JSON.stringify(next.labels);
  },
);

function getNormalizedLabelKey(label: string) {
  return label.toLowerCase().replace(/^category_/i, '');
}

function capitalize(str: string) {
  return str.substring(0, 1).toUpperCase() + str.substring(1).toLowerCase();
}

function getLabelIcon(label: string) {
  const normalizedLabel = label.toLowerCase().replace(/^category_/i, '');

  switch (normalizedLabel) {
    case 'starred':
      return <Star className="h-[12px] w-[12px] fill-yellow-400 stroke-yellow-400" />;
    default:
      return null;
  }
}

function getDefaultBadgeStyle(label: string): ComponentProps<typeof Badge>['variant'] {
  const normalizedLabel = label.toLowerCase().replace(/^category_/i, '');

  switch (normalizedLabel) {
    case 'starred':
    case 'important':
      return 'important';
    case 'promotions':
      return 'promotions';
    case 'personal':
      return 'personal';
    case 'updates':
      return 'updates';
    case 'work':
      return 'default';
    case 'forums':
      return 'forums';
    case 'notes':
      return 'secondary';
    default:
      return 'secondary';
  }
}

// Helper function to clean name display
const cleanNameDisplay = (name?: string) => {
  if (!name) return '';
  const match = name.match(/^[^\p{L}\p{N}.]*(.*?)[^\p{L}\p{N}.]*$/u);
  return match ? match[1] : name;
};<|MERGE_RESOLUTION|>--- conflicted
+++ resolved
@@ -303,7 +303,6 @@
               'relative',
             )}
           >
-<<<<<<< HEAD
             {/* Desktop Layout - md and larger */}
             <div className="hidden w-full items-center justify-between gap-4 px-4 pl-5 md:flex">
               <div
@@ -313,118 +312,6 @@
                 )}
               >
                 {isMailBulkSelected && (
-=======
-            <div
-              className={cn(
-                'dark:bg-panelDark absolute right-2 z-[25] flex -translate-y-1/2 items-center gap-1 rounded-xl border bg-white p-1 opacity-0 shadow-sm group-hover:opacity-100',
-                index === 0 ? 'top-4' : 'top-[-1]',
-              )}
-            >
-              <Tooltip>
-                <TooltipTrigger asChild>
-                  <Button
-                    variant="ghost"
-                    size="icon"
-                    className="h-6 w-6 overflow-visible [&_svg]:size-3.5"
-                    onClick={handleToggleStar}
-                  >
-                    <Star2
-                      className={cn(
-                        'h-4 w-4',
-                        displayStarred
-                          ? 'fill-yellow-400 stroke-yellow-400'
-                          : 'fill-transparent stroke-[#9D9D9D] dark:stroke-[#9D9D9D]',
-                      )}
-                    />
-                  </Button>
-                </TooltipTrigger>
-                <TooltipContent
-                  side={index === 0 ? 'bottom' : 'top'}
-                  className="mb-1 bg-white dark:bg-[#1A1A1A]"
-                >
-                  {displayStarred
-                    ? m['common.threadDisplay.unstar']()
-                    : m['common.threadDisplay.star']()}
-                </TooltipContent>
-              </Tooltip>
-              <Tooltip>
-                <TooltipTrigger asChild>
-                  <Button
-                    variant="ghost"
-                    size="icon"
-                    className={cn(
-                      'h-6 w-6 [&_svg]:size-3.5',
-                      displayImportant ? 'hover:bg-orange-200/70 dark:hover:bg-orange-800/40' : '',
-                    )}
-                    onClick={handleToggleImportant}
-                  >
-                    <ExclamationCircle
-                      className={cn(displayImportant ? 'fill-orange-400' : 'fill-[#9D9D9D]')}
-                    />
-                  </Button>
-                </TooltipTrigger>
-                <TooltipContent
-                  side={index === 0 ? 'bottom' : 'top'}
-                  className="dark:bg-panelDark mb-1 bg-white"
-                >
-                  {m['common.mail.toggleImportant']()}
-                </TooltipContent>
-              </Tooltip>
-              <Tooltip>
-                <TooltipTrigger asChild>
-                  <Button
-                    variant="ghost"
-                    size="icon"
-                    className="h-6 w-6 [&_svg]:size-3.5"
-                    onClick={(e) => {
-                      e.stopPropagation();
-                      moveThreadTo('archive');
-                    }}
-                  >
-                    <Archive2 className="fill-[#9D9D9D]" />
-                  </Button>
-                </TooltipTrigger>
-                <TooltipContent
-                  side={index === 0 ? 'bottom' : 'top'}
-                  className="dark:bg-panelDark mb-1 bg-white"
-                >
-                  {m['common.threadDisplay.archive']()}
-                </TooltipContent>
-              </Tooltip>
-              {!isFolderBin ? (
-                <Tooltip>
-                  <TooltipTrigger asChild>
-                    <Button
-                      variant="ghost"
-                      size="icon"
-                      className="h-6 w-6 hover:bg-[#FDE4E9] dark:hover:bg-[#411D23] [&_svg]:size-3.5"
-                      onClick={(e: React.MouseEvent) => {
-                        e.stopPropagation();
-                        moveThreadTo('bin');
-                      }}
-                    >
-                      <Trash className="fill-[#F43F5E]" />
-                    </Button>
-                  </TooltipTrigger>
-                  <TooltipContent
-                    side={index === 0 ? 'bottom' : 'top'}
-                    className="dark:bg-panelDark mb-1 bg-white"
-                  >
-                    {m['common.actions.Bin']()}
-                  </TooltipContent>
-                </Tooltip>
-              ) : null}
-            </div>
-
-            <div className="relative flex w-full items-center justify-between gap-4 px-4">
-              <div>
-                <Avatar
-                  className={cn(
-                    'h-8 w-8 rounded-full',
-                    displayUnread && !isMailSelected && !isFolderSent ? '' : 'border',
-                  )}
-                >
->>>>>>> d1781b20
                   <div
                     className={cn(
                       'top-[-3px] -ml-3 mr-[11px] flex h-[13px] w-[13px] items-center justify-center rounded border-2 border-[#484848] transition-colors',
@@ -496,7 +383,6 @@
                           <div className="flex h-full w-full items-center justify-center rounded bg-muted dark:bg-[#373737]">
                             <GroupPeople className="h-3 w-3" />
                           </div>
-<<<<<<< HEAD
                         ) : (
                           <>
                             <AvatarImage
@@ -509,43 +395,6 @@
                           </>
                         )}
                       </Avatar>
-=======
-                        )}{' '}
-                        {/* {!isFolderSent ? (
-                          <span className="hidden items-center space-x-2 md:flex">
-                            <RenderLabels labels={threadLabels} />
-                          </span>
-                        ) : null} */}
-                      </span>
-                      {getThreadData.totalReplies > 1 ? (
-                        <Tooltip>
-                          <TooltipTrigger asChild>
-                            <span className="rounded-md text-xs opacity-70">
-                              [{getThreadData.totalReplies}]
-                            </span>
-                          </TooltipTrigger>
-                          <TooltipContent className="p-1 text-xs">
-                            {m['common.mail.replies']({ count: getThreadData.totalReplies })}
-                          </TooltipContent>
-                        </Tooltip>
-                      ) : null}
-                      {hasDraft ? (
-                        <Tooltip>
-                          <TooltipTrigger asChild>
-                            <span className="inline-flex items-center">
-                              <PencilCompose className="h-3 w-3 fill-blue-500 dark:fill-blue-400" />
-                            </span>
-                          </TooltipTrigger>
-                          <TooltipContent className="p-1 text-xs">Draft</TooltipContent>
-                        </Tooltip>
-                      ) : null}
-                      {hasNotes ? (
-                        <span className="inline-flex items-center">
-                          <StickyNote className="h-3 w-3 fill-amber-500 stroke-amber-500 dark:fill-amber-400 dark:stroke-amber-400" />
-                        </span>
-                      ) : null}
-                      <MailLabels labels={optimisticLabels} />
->>>>>>> d1781b20
                     </div>
                     {/* Divider */}
                     <div className="mx-4 h-4 w-[0.1px] flex-shrink-0 bg-black/20 dark:bg-[#2C2C2C]" />
