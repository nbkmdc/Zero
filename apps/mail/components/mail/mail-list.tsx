--- conflicted
+++ resolved
@@ -75,8 +75,6 @@
       return getThreadData?.latest?.tags?.some((tag) => tag.name === 'STARRED') ?? false;
     }, [optimisticState.optimisticStarred, getThreadData?.latest?.tags]);
 
-<<<<<<< HEAD
-=======
     const displayImportant = useMemo(() => {
       if (optimisticState.optimisticImportant !== null) {
         return optimisticState.optimisticImportant;
@@ -84,7 +82,6 @@
       return getThreadData?.latest?.tags?.some((tag) => tag.name === 'IMPORTANT') ?? false;
     }, [optimisticState.optimisticImportant, getThreadData?.latest?.tags]);
 
->>>>>>> 13bae8fd
     const displayUnread = useMemo(() => {
       if (optimisticState.optimisticRead !== null) {
         return !optimisticState.optimisticRead;
@@ -120,8 +117,6 @@
         optimisticToggleStar([idToUse], newStarredState);
       },
       [getThreadData, idToUse, displayStarred, optimisticToggleStar],
-<<<<<<< HEAD
-=======
     );
 
     const { optimisticToggleImportant } = useOptimisticActions();
@@ -135,7 +130,6 @@
         optimisticToggleImportant([idToUse], newImportantState);
       },
       [getThreadData, idToUse, displayImportant, optimisticToggleImportant],
->>>>>>> 13bae8fd
     );
 
     const handleNext = useCallback(
@@ -260,14 +254,10 @@
                     />
                   </Button>
                 </TooltipTrigger>
-<<<<<<< HEAD
-                <TooltipContent className="mb-1 bg-white dark:bg-[#1A1A1A]">
-=======
                 <TooltipContent
                   side={index === 0 ? 'bottom' : 'top'}
                   className="mb-1 bg-white dark:bg-[#1A1A1A]"
                 >
->>>>>>> 13bae8fd
                   {displayStarred
                     ? t('common.threadDisplay.unstar')
                     : t('common.threadDisplay.star')}
