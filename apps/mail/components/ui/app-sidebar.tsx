--- conflicted
+++ resolved
@@ -10,15 +10,15 @@
 import { useSession } from "@/lib/auth-client";
 import React, { useMemo, useRef } from "react";
 import { usePathname } from "next/navigation";
+import { EnableBrain } from "@/actions/brain";
 import { mailCount } from "@/actions/mail";
+import { Brain } from "lucide-react";
 import { NavMain } from "./nav-main";
 import { NavUser } from "./nav-user";
 import { Button } from "./button";
 import Image from "next/image";
+import { toast } from "sonner";
 import useSWR from "swr";
-import { Brain } from "lucide-react";
-import { EnableBrain } from "@/actions/brain";
-import { toast } from "sonner";
 
 export function AppSidebar({ ...props }: React.ComponentProps<typeof Sidebar>) {
   const { data: session } = useSession();
@@ -39,32 +39,22 @@
     if (navigationConfig[currentSection]) {
       const items = [...navigationConfig[currentSection].sections];
 
-<<<<<<< HEAD
-    if (currentSection === "mail" && stats) {
-      if (items[0]?.items[0]) {
-        items[0].items[0].badge = stats.find((stat) => stat.folder === "INBOX")?.count ?? 0;
-      }
-      if (items[0]?.items[3]) {
-        items[0].items[3].badge = stats.find((stat) => stat.folder === "SENT")?.count ?? 0;
-=======
       if (currentSection === "mail" && stats) {
         if (items[0]?.items[0]) {
-          items[0].items[0].badge = stats[0] ?? 0;
+          items[0].items[0].badge = stats.find((stat) => stat.folder === "INBOX")?.count ?? 0;
         }
         if (items[0]?.items[3]) {
-          items[0].items[3].badge = stats[1] ?? 0;
+          items[0].items[3].badge = stats.find((stat) => stat.folder === "SENT")?.count ?? 0;
         }
       }
 
       return { currentSection, navItems: items };
     } else {
       return {
-        currentSection: '',
-        navItems: []
->>>>>>> 3d527485
-      }
+        currentSection: "",
+        navItems: [],
+      };
     }
-
   }, [pathname, stats]);
 
   const showComposeButton = currentSection === "mail";
@@ -86,16 +76,18 @@
               </motion.div>
             )}
           </AnimatePresence>
-          <Button onClick={async () => {
-            toast.promise(
-              EnableBrain(),
-              {
+          <Button
+            onClick={async () => {
+              toast.promise(EnableBrain(), {
                 loading: "Enabling brain... takes around 8 seconds...",
                 success: "Enabled successfully!",
                 error: "Enable brain failed",
-              },
-            );
-          }} className="relative isolate h-8 w-[calc(100%)] overflow-hidden whitespace-nowrap bg-secondary bg-subtleWhite text-primary shadow-inner hover:bg-subtleWhite dark:bg-subtleBlack dark:hover:bg-subtleBlack"><Brain /></Button> 
+              });
+            }}
+            className="bg-secondary bg-subtleWhite text-primary hover:bg-subtleWhite dark:bg-subtleBlack dark:hover:bg-subtleBlack relative isolate h-8 w-[calc(100%)] overflow-hidden whitespace-nowrap shadow-inner"
+          >
+            <Brain />
+          </Button>
         </SidebarHeader>
         <SidebarContent className="py-0 pt-0">
           <AnimatePresence mode="wait">
