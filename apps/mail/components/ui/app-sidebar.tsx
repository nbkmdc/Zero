--- conflicted
+++ resolved
@@ -60,15 +60,11 @@
   console.log(stats);
 
   return (
-<<<<<<< HEAD
     <Sidebar
       collapsible="icon"
       {...props}
-      className="bg-offsetWhite dark:bg-offsetDark flex flex-col items-center pl-1.5"
+      className="bg-offsetWhite dark:bg-offsetDark flex flex-col items-center"
     >
-=======
-    <Sidebar collapsible="icon" {...props} className="flex flex-col items-center bg-offsetWhite dark:bg-offsetDark">
->>>>>>> dc7013b5
       <div className="flex w-full flex-col">
         <SidebarHeader className="flex flex-col gap-2 p-2">
           <NavUser />
