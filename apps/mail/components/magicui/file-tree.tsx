'use client';

import React, {
  createContext,
  forwardRef,
  useCallback,
  useContext,
  useEffect,
  useState,
} from 'react';
import {
  Bookmark,
  Folder as FolderIcon,
  FolderOpen as FolderOpenIcon,
} from '@/components/icons/icons';
import { ScrollArea } from '@/components/ui/scroll-area';
import { Button } from '@/components/ui/button';
import { FileIcon } from 'lucide-react';
import { Accordion } from 'radix-ui';
import { cn } from '@/lib/utils';

type TreeViewElement = {
  id: string;
  name: string;
  isSelectable?: boolean;
  children?: TreeViewElement[];
};

type TreeContextProps = {
  selectedId: string | undefined;
  expandedItems: string[] | undefined;
  indicator: boolean;
  handleExpand: (id: string) => void;
  selectItem: (id: string) => void;
  setExpandedItems?: React.Dispatch<React.SetStateAction<string[] | undefined>>;
  openIcon?: React.ReactNode;
  closeIcon?: React.ReactNode;
  direction: 'rtl' | 'ltr';
};

const TreeContext = createContext<TreeContextProps | null>(null);

const useTree = () => {
  const context = useContext(TreeContext);
  if (!context) {
    throw new Error('useTree must be used within a TreeProvider');
  }
  return context;
};

interface TreeViewComponentProps extends React.HTMLAttributes<HTMLDivElement> {}

type Direction = 'rtl' | 'ltr' | undefined;

type TreeViewProps = {
  initialSelectedId?: string;
  indicator?: boolean;
  elements?: TreeViewElement[];
  initialExpandedItems?: string[];
  openIcon?: React.ReactNode;
  closeIcon?: React.ReactNode;
} & TreeViewComponentProps;

const Tree = forwardRef<HTMLDivElement, TreeViewProps>(
  (
    {
      className,
      elements,
      initialSelectedId,
      initialExpandedItems,
      children,
      indicator = true,
      openIcon,
      closeIcon,
      dir,
      ...props
    },
    ref,
  ) => {
    const [selectedId, setSelectedId] = useState<string | undefined>(initialSelectedId);
    const [expandedItems, setExpandedItems] = useState<string[] | undefined>(initialExpandedItems);

    const selectItem = useCallback((id: string) => {
      setSelectedId(id);
    }, []);

    const handleExpand = useCallback((id: string) => {
      setExpandedItems((prev) => {
        if (prev?.includes(id)) {
          return prev.filter((item) => item !== id);
        }
        return [...(prev ?? []), id];
      });
    }, []);

    const expandSpecificTargetedElements = useCallback(
      (elements?: TreeViewElement[], selectId?: string) => {
        if (!elements || !selectId) return;
        const findParent = (currentElement: TreeViewElement, currentPath: string[] = []) => {
          const isSelectable = currentElement.isSelectable ?? true;
          const newPath = [...currentPath, currentElement.id];
          if (currentElement.id === selectId) {
            if (isSelectable) {
              setExpandedItems((prev) => [...(prev ?? []), ...newPath]);
            } else {
              if (newPath.includes(currentElement.id)) {
                newPath.pop();
                setExpandedItems((prev) => [...(prev ?? []), ...newPath]);
              }
            }
            return;
          }
          if (isSelectable && currentElement.children && currentElement.children.length > 0) {
            currentElement.children.forEach((child) => {
              findParent(child, newPath);
            });
          }
        };
        elements.forEach((element) => {
          findParent(element);
        });
      },
      [],
    );

    useEffect(() => {
      if (initialSelectedId) {
        expandSpecificTargetedElements(elements, initialSelectedId);
      }
    }, [initialSelectedId, elements]);

    const direction = dir === 'rtl' ? 'rtl' : 'ltr';

    return (
      <TreeContext.Provider
        value={{
          selectedId,
          expandedItems,
          handleExpand,
          selectItem,
          setExpandedItems,
          indicator,
          openIcon,
          closeIcon,
          direction,
        }}
      >
        <div className={cn('size-full', className)}>
          <ScrollArea ref={ref} className="relative h-full px-2" dir={dir as Direction}>
            <Accordion.Root
              {...props}
              type="multiple"
              defaultValue={expandedItems}
              value={expandedItems}
              className="flex flex-col gap-1"
              onValueChange={(value) => setExpandedItems((prev) => [...(prev ?? []), value[0]])}
              dir={dir as Direction}
            >
              {children}
            </Accordion.Root>
          </ScrollArea>
        </div>
      </TreeContext.Provider>
    );
  },
);

Tree.displayName = 'Tree';

const TreeIndicator = forwardRef<HTMLDivElement, React.HTMLAttributes<HTMLDivElement>>(
  ({ className, ...props }, ref) => {
    const { direction } = useTree();

    return (
      <div
        dir={direction}
        ref={ref}
        className={cn(
          'bg-muted absolute left-[15px] h-full w-px rounded-md py-3 duration-300 ease-in-out hover:bg-slate-300 rtl:right-1.5',
          className,
        )}
        {...props}
      />
    );
  },
);

TreeIndicator.displayName = 'TreeIndicator';

interface FolderComponentProps extends React.ComponentPropsWithoutRef<typeof Accordion.Item> {}

type FolderProps = {
  expandedItems?: string[];
  element: string;
  isSelectable?: boolean;
  isSelect?: boolean;
  onFolderClick?: (id: string) => void;
  hasChildren?: boolean;
} & FolderComponentProps;

const Folder = forwardRef<HTMLDivElement, FolderProps & React.HTMLAttributes<HTMLDivElement>>(
  (
    {
      className,
      element,
      value,
      isSelectable = true,
      isSelect,
      children,
      onFolderClick,
      hasChildren,
      ...props
    },
    ref,
  ) => {
    const childrenCount = React.Children.count(children);
    const canExpand = hasChildren !== undefined ? hasChildren : childrenCount > 0;
    const {
      direction,
      handleExpand,
      expandedItems,
      indicator,
      setExpandedItems,
      openIcon,
      closeIcon,
    } = useTree();

    return (
      <Accordion.Item {...props} value={value} className="relative h-full overflow-hidden">
        <div
          className={cn(
<<<<<<< HEAD
            `hover:bg-black/10 flex items-center gap-1 rounded-lg px-2 py-1.5 text-sm dark:hover:bg-[#202020]`,
=======
            `hover:bg-subtleWhite flex items-center gap-1 rounded-lg px-2 py-1.5 text-sm dark:hover:bg-[#202020]`,
>>>>>>> e223a077
            className,
            {
              'bg-sidebar-accent rounded-md': isSelect && isSelectable,
              'cursor-pointer': isSelectable,
              'cursor-not-allowed opacity-50': !isSelectable,
            },
          )}
          {...(!canExpand && isSelectable && onFolderClick
            ? {
                onClick: (e) => {
                  e.stopPropagation();
                  onFolderClick(value);
                },
                role: 'button',
                tabIndex: 0,
              }
            : {})}
        >
          {canExpand ? (
            <Accordion.Trigger
              className="flex cursor-[ns-resize] items-center"
              disabled={!isSelectable}
              onClick={(e) => {
                e.stopPropagation();
                handleExpand(value);
              }}
            >
              {expandedItems?.includes(value)
                ? (openIcon ?? <FolderOpenIcon className="relative mr-3 size-4" />)
                : (closeIcon ?? <FolderIcon className="relative mr-3 size-4" />)}
            </Accordion.Trigger>
          ) : (
            <div className="flex items-center">
              <Bookmark className="relative mr-3 size-4" />
            </div>
          )}
          <span
            className={cn('flex-1 truncate', {
              'cursor-pointer': canExpand && isSelectable && onFolderClick,
              'font-bold': isSelect,
            })}
            {...(canExpand && isSelectable && onFolderClick
              ? {
                  onClick: (e) => {
                    e.stopPropagation();
                    if (onFolderClick) {
                      onFolderClick(value);
                    }
                  },
                  role: 'button',
                  tabIndex: 0,
                }
              : {})}
          >
            {element}
          </span>
        </div>
        <Accordion.Content className="data-[state=closed]:animate-accordion-up data-[state=open]:animate-accordion-down relative h-full overflow-hidden text-sm">
          {element && indicator && <TreeIndicator aria-hidden="true" />}
          <Accordion.Root
            dir={direction}
            type="multiple"
            className="ml-5 flex flex-col gap-1 py-1 rtl:mr-5"
            defaultValue={expandedItems}
            value={expandedItems}
            onValueChange={(value) => {
              setExpandedItems?.((prev) => [...(prev ?? []), value[0]]);
            }}
          >
            {children}
          </Accordion.Root>
        </Accordion.Content>
      </Accordion.Item>
    );
  },
);

Folder.displayName = 'Folder';

const File = forwardRef<
  HTMLButtonElement,
  {
    value: string;
    handleSelect?: (id: string) => void;
    isSelectable?: boolean;
    isSelect?: boolean;
    fileIcon?: React.ReactNode;
  } & React.ButtonHTMLAttributes<HTMLButtonElement>
>(
  (
    { value, className, handleSelect, isSelectable = true, isSelect, fileIcon, children, ...props },
    ref,
  ) => {
    const { direction, selectedId, selectItem } = useTree();
    const isSelected = isSelect ?? selectedId === value;
    return (
      <button
        ref={ref}
        type="button"
        disabled={!isSelectable}
        className={cn(
          'flex w-fit items-center gap-1 rounded-md pr-1 text-sm duration-200 ease-in-out rtl:pl-1 rtl:pr-0',
          {
            'bg-muted': isSelected && isSelectable,
          },
          isSelectable ? 'cursor-pointer' : 'cursor-not-allowed opacity-50',
          direction === 'rtl' ? 'rtl' : 'ltr',
          className,
        )}
        onClick={() => selectItem(value)}
        {...props}
      >
        {fileIcon ?? <FileIcon className="size-4" />}
        {children}
      </button>
    );
  },
);

File.displayName = 'File';

const CollapseButton = forwardRef<
  HTMLButtonElement,
  {
    elements: TreeViewElement[];
    expandAll?: boolean;
  } & React.HTMLAttributes<HTMLButtonElement>
>(({ className, elements, expandAll = false, children, ...props }, ref) => {
  const { expandedItems, setExpandedItems } = useTree();

  const expendAllTree = useCallback((elements: TreeViewElement[]) => {
    const expandTree = (element: TreeViewElement) => {
      const isSelectable = element.isSelectable ?? true;
      if (isSelectable && element.children && element.children.length > 0) {
        setExpandedItems?.((prev) => [...(prev ?? []), element.id]);
        element.children.forEach(expandTree);
      }
    };

    elements.forEach(expandTree);
  }, []);

  const closeAll = useCallback(() => {
    setExpandedItems?.([]);
  }, []);

  useEffect(() => {
    console.log(expandAll);
    if (expandAll) {
      expendAllTree(elements);
    }
  }, [expandAll]);

  return (
    <Button
      variant={'ghost'}
      className="absolute bottom-1 right-2 h-8 w-fit p-1"
      onClick={expandedItems && expandedItems.length > 0 ? closeAll : () => expendAllTree(elements)}
      ref={ref}
      {...props}
    >
      {children}
      <span className="sr-only">Toggle</span>
    </Button>
  );
});

CollapseButton.displayName = 'CollapseButton';

export { CollapseButton, File, Folder, Tree, type TreeViewElement };<|MERGE_RESOLUTION|>--- conflicted
+++ resolved
@@ -229,11 +229,7 @@
       <Accordion.Item {...props} value={value} className="relative h-full overflow-hidden">
         <div
           className={cn(
-<<<<<<< HEAD
             `hover:bg-black/10 flex items-center gap-1 rounded-lg px-2 py-1.5 text-sm dark:hover:bg-[#202020]`,
-=======
-            `hover:bg-subtleWhite flex items-center gap-1 rounded-lg px-2 py-1.5 text-sm dark:hover:bg-[#202020]`,
->>>>>>> e223a077
             className,
             {
               'bg-sidebar-accent rounded-md': isSelect && isSelectable,
