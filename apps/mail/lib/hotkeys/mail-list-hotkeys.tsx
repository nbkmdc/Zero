--- conflicted
+++ resolved
@@ -9,10 +9,6 @@
 import { useShortcuts } from './use-hotkey-utils';
 import { useThreads } from '@/hooks/use-threads';
 import { cleanSearchValue } from '@/lib/utils';
-<<<<<<< HEAD
-import { useStats } from '@/hooks/use-stats';
-=======
->>>>>>> 13bae8fd
 import { useTranslations } from 'use-intl';
 import { useQueryState } from 'nuqs';
 import { toast } from 'sonner';
@@ -29,14 +25,6 @@
   const pathname = useLocation().pathname;
   const params = useParams<{ folder: string }>();
   const folder = params?.folder ?? 'inbox';
-<<<<<<< HEAD
-
-  const { optimisticMarkAsRead, optimisticMarkAsUnread, optimisticMoveThreadsTo } =
-    useOptimisticActions();
-
-  const invalidateCount = () =>
-    queryClient.invalidateQueries({ queryKey: trpc.mail.count.queryKey() });
-=======
   const shouldUseHover = mail.bulkSelected.length === 0;
 
   const {
@@ -47,7 +35,6 @@
     optimisticDeleteThreads,
     optimisticToggleStar,
   } = useOptimisticActions();
->>>>>>> 13bae8fd
 
   useEffect(() => {
     const handleEmailHover = (event: CustomEvent<{ id: string | null }>) => {
@@ -78,11 +65,7 @@
   }, [items, mail]);
 
   const markAsRead = useCallback(() => {
-<<<<<<< HEAD
-    if (hoveredEmailId.current) {
-=======
-    if (shouldUseHover && hoveredEmailId.current) {
->>>>>>> 13bae8fd
+    if (shouldUseHover && hoveredEmailId.current) {
       optimisticMarkAsRead([hoveredEmailId.current]);
       return;
     }
@@ -94,17 +77,10 @@
     }
 
     optimisticMarkAsRead(idsToMark);
-<<<<<<< HEAD
-  }, [mail.bulkSelected, optimisticMarkAsRead, t]);
+  }, [mail.bulkSelected, optimisticMarkAsRead, t, shouldUseHover]);
 
   const markAsUnread = useCallback(() => {
-    if (hoveredEmailId.current) {
-=======
-  }, [mail.bulkSelected, optimisticMarkAsRead, t, shouldUseHover]);
-
-  const markAsUnread = useCallback(() => {
-    if (shouldUseHover && hoveredEmailId.current) {
->>>>>>> 13bae8fd
+    if (shouldUseHover && hoveredEmailId.current) {
       optimisticMarkAsUnread([hoveredEmailId.current]);
       return;
     }
@@ -116,19 +92,11 @@
     }
 
     optimisticMarkAsUnread(idsToMark);
-<<<<<<< HEAD
-  }, [mail.bulkSelected, optimisticMarkAsUnread, t]);
-
-  const archiveEmail = useCallback(async () => {
-    if (hoveredEmailId.current) {
-      optimisticMoveThreadsTo([hoveredEmailId.current], folder, 'archive');
-=======
   }, [mail.bulkSelected, optimisticMarkAsUnread, t, shouldUseHover]);
 
   const markAsImportant = useCallback(() => {
     if (shouldUseHover && hoveredEmailId.current) {
       optimisticToggleImportant([hoveredEmailId.current], true);
->>>>>>> 13bae8fd
       return;
     }
 
@@ -138,10 +106,6 @@
       return;
     }
 
-<<<<<<< HEAD
-    optimisticMoveThreadsTo(idsToArchive, folder, 'archive');
-  }, [mail.bulkSelected, folder, optimisticMoveThreadsTo, t]);
-=======
     optimisticToggleImportant(idsToMark, true);
   }, [mail.bulkSelected, optimisticToggleImportant, t, shouldUseHover]);
 
@@ -204,7 +168,6 @@
 
     optimisticToggleStar(idsToStar, true);
   }, [mail.bulkSelected, optimisticToggleStar, t, shouldUseHover]);
->>>>>>> 13bae8fd
 
   const exitSelectionMode = useCallback(() => {
     setMail((prev) => ({
