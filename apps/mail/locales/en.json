--- conflicted
+++ resolved
@@ -397,7 +397,6 @@
       "writeYourMessageHere": "Write your message here...",
       "emailSentSuccessfully": "Email sent successfully",
       "failedToSendEmail": "Failed to send email. Please try again.",
-<<<<<<< HEAD
       "signature": {
         "title": "Signature",
         "include": "Include signature",
@@ -405,7 +404,7 @@
         "enable": "Enable signature",
         "disable": "Disable signature",
         "add": "Add signature"
-=======
+      },
       "addLink": "Add Link",
       "addUrlToCreateALink": "Add URL to create a link. The link will open in a new tab.",
       "editor": {
@@ -423,7 +422,6 @@
           "viewAttachments": "View Attachments",
           "attachFiles": "Attach Files"
         }
->>>>>>> e9be06c0
       }
     }
   }
