--- conflicted
+++ resolved
@@ -280,10 +280,6 @@
                   )}
                 />
               )}
-<<<<<<< HEAD
-            />
-
-=======
             </div>
 
             <FormField
@@ -303,7 +299,66 @@
                 </FormItem>
               )}
             />
->>>>>>> 7956a36d
+
+            {aliases && aliases.length > 0 && (
+              <FormField
+                control={form.control}
+                name="defaultEmailAlias"
+                render={({ field }) => (
+                  <FormItem>
+                    <FormLabel>{t('pages.settings.general.defaultEmailAlias')}</FormLabel>
+                    <Select onValueChange={field.onChange} value={field.value || ''}>
+                      <FormControl>
+                        <SelectTrigger className="w-[300px] justify-start">
+                          <Mail className="mr-2 h-4 w-4" />
+                          <SelectValue
+                            placeholder={t('pages.settings.general.selectDefaultEmail')}
+                          />
+                        </SelectTrigger>
+                      </FormControl>
+                      <SelectContent>
+                        {aliases.map((alias) => (
+                          <SelectItem key={alias.email} value={alias.email}>
+                            <div className="flex flex-row items-center gap-1">
+                              <span className="text-sm">
+                                {alias.name ? `${alias.name} <${alias.email}>` : alias.email}
+                              </span>
+                              {alias.primary && (
+                                <span className="text-muted-foreground text-xs">(Primary)</span>
+                              )}
+                            </div>
+                          </SelectItem>
+                        ))}
+                      </SelectContent>
+                    </Select>
+                    <FormDescription>
+                      {t('pages.settings.general.defaultEmailDescription')}
+                    </FormDescription>
+                  </FormItem>
+                )}
+              />
+            )}
+            <FormField
+              control={form.control}
+              name="customPrompt"
+              render={({ field }) => (
+                <FormItem>
+                  <FormLabel>{t('pages.settings.general.customPrompt')}</FormLabel>
+                  <FormControl>
+                    <Textarea
+                      placeholder={t('pages.settings.general.customPromptPlaceholder')}
+                      className="min-h-[150px]"
+                      maxLength={3000}
+                      {...field}
+                    />
+                  </FormControl>
+                  <FormDescription>
+                    {t('pages.settings.general.customPromptDescription')}
+                  </FormDescription>
+                </FormItem>
+              )}
+            />
+
             <FormField
               control={form.control}
               name="autoRead"
