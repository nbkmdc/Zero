'use client';

import {
  Form,
  FormControl,
  FormDescription,
  FormField,
  FormItem,
  FormLabel,
} from '@/components/ui/form';
import {
  Select,
  SelectContent,
  SelectItem,
  SelectTrigger,
  SelectValue,
} from '@/components/ui/select';
import { Popover, PopoverContent, PopoverTrigger } from '@/components/ui/popover';
import { Tooltip, TooltipContent, TooltipTrigger } from '@/components/ui/tooltip';
import { userSettingsSchema } from '@zero/db/user_settings_default';
import { useMutation, useQueryClient } from '@tanstack/react-query';
import { SettingsCard } from '@/components/settings/settings-card';
import { availableLocales, locales, Locale } from '@/i18n/config';
import { useForm, ControllerRenderProps } from 'react-hook-form';
import { useState, useEffect, useMemo, memo } from 'react';
import { ScrollArea } from '@/components/ui/scroll-area';
import { useTranslations, useLocale } from 'next-intl';
import { zodResolver } from '@hookform/resolvers/zod';
import { useTRPC } from '@/providers/query-provider';
import { getBrowserTimezone } from '@/lib/timezones';
import { Textarea } from '@/components/ui/textarea';
import { useSettings } from '@/hooks/use-settings';
import { Globe, Clock, XIcon } from 'lucide-react';
import { Button } from '@/components/ui/button';
import { Switch } from '@/components/ui/switch';
import { changeLocale } from '@/i18n/utils';
import { cn } from '@/lib/utils';
import { toast } from 'sonner';
import * as z from 'zod';

const TimezoneSelect = memo(
  ({
    field,
    t,
  }: {
    field: ControllerRenderProps<z.infer<typeof userSettingsSchema>, 'timezone'>;
    t: any;
  }) => {
    const [open, setOpen] = useState(false);
    const [timezoneSearch, setTimezoneSearch] = useState('');

    const timezones = useMemo(() => Intl.supportedValuesOf('timeZone'), []);

    const filteredTimezones = useMemo(() => {
      if (!timezoneSearch) return timezones;
      return timezones.filter((timezone) =>
        timezone.toLowerCase().includes(timezoneSearch.toLowerCase()),
      );
    }, [timezones, timezoneSearch]);

    return (
      <Popover open={open} onOpenChange={setOpen}>
        <PopoverTrigger asChild>
          <FormControl>
            <Button
              variant="outline"
              role="combobox"
              aria-expanded={open}
              className="w-46 flex items-center justify-start"
            >
              <Clock className="mr-2 h-4 w-4 flex-shrink-0" />
              <span className="truncate">{field.value}</span>
            </Button>
          </FormControl>
        </PopoverTrigger>
        <PopoverContent className="w-[300px] p-0">
          <div className="px-3 py-2">
            <input
              className="border-input bg-background placeholder:text-muted-foreground focus-visible:ring-ring flex h-9 w-full rounded-md border px-3 py-1 text-sm shadow-sm transition-colors file:border-0 file:bg-transparent file:text-sm file:font-medium focus-visible:outline-none focus-visible:ring-1 disabled:cursor-not-allowed disabled:opacity-50"
              placeholder={t('pages.settings.general.selectTimezone')}
              value={timezoneSearch}
              onChange={(e) => setTimezoneSearch(e.target.value)}
            />
          </div>
          <ScrollArea className="h-[300px]">
            <div className="p-1">
              {filteredTimezones.length === 0 && (
                <div className="text-muted-foreground p-2 text-center text-sm">
                  {t('pages.settings.general.noResultsFound')}
                </div>
              )}
              {filteredTimezones.map((timezone) => (
                <div
                  key={timezone}
                  className={cn(
                    'relative flex cursor-pointer select-none items-center rounded-sm px-2 py-1.5 text-sm outline-none',
                    field.value === timezone
                      ? 'bg-accent text-accent-foreground'
                      : 'hover:bg-accent hover:text-accent-foreground',
                  )}
                  onClick={() => {
                    field.onChange(timezone);
                    setOpen(false);
                  }}
                >
                  {timezone}
                </div>
              ))}
            </div>
          </ScrollArea>
        </PopoverContent>
      </Popover>
    );
  },
);

TimezoneSelect.displayName = 'TimezoneSelect';

export default function GeneralPage() {
  const [isSaving, setIsSaving] = useState(false);
  const locale = useLocale();
  const t = useTranslations();
  const { data } = useSettings();
  const trpc = useTRPC();
  const queryClient = useQueryClient();
  const { mutateAsync: saveUserSettings } = useMutation(trpc.settings.save.mutationOptions());

  const form = useForm<z.infer<typeof userSettingsSchema>>({
    resolver: zodResolver(userSettingsSchema),
    defaultValues: {
      language: locale,
      timezone: getBrowserTimezone(),
      dynamicContent: false,
      customPrompt: '',
    },
  });

  useEffect(() => {
    if (data?.settings) {
      form.reset(data.settings);
    }
  }, [form, data?.settings]);

  async function onSubmit(values: z.infer<typeof userSettingsSchema>) {
    setIsSaving(true);
    const saved = data?.settings ? { ...data.settings } : undefined;
    try {
<<<<<<< HEAD
      await saveUserSettings(values);
      queryClient.setQueryData(trpc.settings.get.queryKey(), (updater) => {
        if (!updater) return;
        return { settings: { ...updater.settings, ...values } };
      });

=======
      await saveUserSettings({
        ...settings,
        ...values,
      });
      await mutate();
>>>>>>> d59ffb29
      if (values.language !== locale) {
        await changeLocale(values.language as Locale);
        const localeName = new Intl.DisplayNames([values.language], { type: 'language' }).of(
          values.language,
        );
        toast.success(t('common.settings.languageChanged', { locale: localeName }));
      }

      toast.success(t('common.settings.saved'));
    } catch (error) {
      console.error('Failed to save settings:', error);
      toast.error(t('common.settings.failedToSave'));
      // Revert the optimistic update
      queryClient.setQueryData(trpc.settings.get.queryKey(), (updater) => {
        if (!updater) return;
        return saved ? { settings: { ...updater.settings, ...saved } } : updater;
      });
    } finally {
      setIsSaving(false);
    }
  }

  return (
    <div className="grid gap-6">
      <SettingsCard
        title={t('pages.settings.general.title')}
        description={t('pages.settings.general.description')}
        footer={
          <Button type="submit" form="general-form" disabled={isSaving}>
            {isSaving ? t('common.actions.saving') : t('common.actions.saveChanges')}
          </Button>
        }
      >
        <Form {...form}>
          <form id="general-form" onSubmit={form.handleSubmit(onSubmit)} className="space-y-8">
            <div className="flex w-full items-center gap-5">
              <FormField
                control={form.control}
                name="language"
                render={({ field }) => (
                  <FormItem>
                    <FormLabel>{t('pages.settings.general.language')}</FormLabel>
                    <Select onValueChange={field.onChange} defaultValue={field.value}>
                      <FormControl>
                        <SelectTrigger className="w-36">
                          <Globe className="mr-2 h-4 w-4" />
                          <SelectValue placeholder={t('pages.settings.general.selectLanguage')} />
                        </SelectTrigger>
                      </FormControl>
                      <SelectContent>
                        {availableLocales.map((locale) => (
                          <SelectItem key={locale.code} value={locale.code}>
                            {locale.name}
                          </SelectItem>
                        ))}
                      </SelectContent>
                    </Select>
                  </FormItem>
                )}
              />
              <FormField
                control={form.control}
                name="timezone"
                render={({ field }) => (
                  <FormItem>
                    <FormLabel>{t('pages.settings.general.timezone')}</FormLabel>
                    <TimezoneSelect field={field} t={t} />
                  </FormItem>
                )}
              />
            </div>
            <FormField
              control={form.control}
              name="customPrompt"
              render={({ field }) => (
                <FormItem>
                  <FormLabel>{t('pages.settings.general.customPrompt')}</FormLabel>
                  <FormControl>
                    <Textarea
                      placeholder={t('pages.settings.general.customPromptPlaceholder')}
                      className="min-h-[150px]"
                      {...field}
                    />
                  </FormControl>
                  <FormDescription>
                    {t('pages.settings.general.customPromptDescription')}
                  </FormDescription>
                </FormItem>
              )}
            />
          </form>
        </Form>
      </SettingsCard>
    </div>
  );
}<|MERGE_RESOLUTION|>--- conflicted
+++ resolved
@@ -145,20 +145,11 @@
     setIsSaving(true);
     const saved = data?.settings ? { ...data.settings } : undefined;
     try {
-<<<<<<< HEAD
       await saveUserSettings(values);
       queryClient.setQueryData(trpc.settings.get.queryKey(), (updater) => {
         if (!updater) return;
         return { settings: { ...updater.settings, ...values } };
       });
-
-=======
-      await saveUserSettings({
-        ...settings,
-        ...values,
-      });
-      await mutate();
->>>>>>> d59ffb29
       if (values.language !== locale) {
         await changeLocale(values.language as Locale);
         const localeName = new Intl.DisplayNames([values.language], { type: 'language' }).of(
