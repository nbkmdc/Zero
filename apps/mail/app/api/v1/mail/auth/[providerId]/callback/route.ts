import { type NextRequest, NextResponse } from 'next/server';
import { createDriver } from '@/app/api/driver';
import { connection } from '@zero/db/schema';
import { db } from '@zero/db';

export async function GET(
  request: NextRequest,
  { params }: { params: Promise<{ providerId: string }> },
) {
  const searchParams = request.nextUrl.searchParams;
  const code = searchParams.get('code');
  const state = searchParams.get('state');

  if (!code || !state) {
    return NextResponse.redirect(
      `${process.env.NEXT_PUBLIC_APP_URL}/settings/email?error=missing_params`,
    );
  }

  const { providerId } = await params;

  const driver = await createDriver(providerId, {});

  try {
    // Exchange the authorization code for tokens
    const { tokens } = await driver.getTokens(code);

    if (!tokens.access_token || !tokens.refresh_token) {
      console.error('Missing tokens:', tokens);
      return new NextResponse(JSON.stringify({ error: 'Could not get token' }), { status: 400 });
    }

    // Get user info using the access token
    const userInfo = await driver.getUserInfo({
      access_token: tokens.access_token,
      refresh_token: tokens.refresh_token,
    });

    if (!userInfo.data?.emailAddresses?.[0]?.value) {
      console.error('Missing email in user info:', userInfo);
      return new NextResponse(JSON.stringify({ error: 'Missing "email" in user info' }), {
        status: 400,
      });
    }

    // Store the connection in the database
    await db.insert(connection).values({
      providerId,
      userId: state,
      email: userInfo.data.emailAddresses[0].value,
      name: userInfo.data.names?.[0]?.displayName || 'Unknown',
      picture: userInfo.data.photos?.[0]?.url || '',
      accessToken: tokens.access_token,
      refreshToken: tokens.refresh_token,
      scope: driver.getScope(),
      expiresAt: new Date(Date.now() + (tokens.expiry_date || 3600000)),
      createdAt: new Date(),
      updatedAt: new Date(),
    });

<<<<<<< HEAD
    return NextResponse.redirect(new URL('/onboarding', request.url));
=======
    return NextResponse.redirect(new URL("/mail", request.url));
>>>>>>> 0427c7c2
  } catch (error) {
    return new NextResponse(JSON.stringify({ error }));
  }
}<|MERGE_RESOLUTION|>--- conflicted
+++ resolved
@@ -58,11 +58,7 @@
       updatedAt: new Date(),
     });
 
-<<<<<<< HEAD
-    return NextResponse.redirect(new URL('/onboarding', request.url));
-=======
     return NextResponse.redirect(new URL("/mail", request.url));
->>>>>>> 0427c7c2
   } catch (error) {
     return new NextResponse(JSON.stringify({ error }));
   }
