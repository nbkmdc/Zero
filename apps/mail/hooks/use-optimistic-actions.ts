--- conflicted
+++ resolved
@@ -52,13 +52,9 @@
       await Promise.all([
         queryClient.invalidateQueries({ queryKey: trpc.mail.count.queryKey() }),
         ...(folders?.map((folder) =>
-<<<<<<< HEAD
-          queryClient.invalidateQueries({ queryKey: trpc.mail.listThreads.queryKey({ folder }) }),
-=======
           queryClient.invalidateQueries({
             queryKey: trpc.mail.listThreads.infiniteQueryKey({ folder }),
           }),
->>>>>>> 13bae8fd
         ) ?? []),
         ...threadIds.map((id) =>
           queryClient.invalidateQueries({
@@ -68,8 +64,6 @@
       ]);
     },
     [queryClient, trpc.mail.get],
-<<<<<<< HEAD
-=======
   );
 
   const checkAndRefreshType = useCallback(
@@ -80,7 +74,6 @@
       }
     },
     [refreshData],
->>>>>>> 13bae8fd
   );
 
   const createPendingAction = useCallback(
@@ -105,22 +98,10 @@
     }) => {
       const pendingActionId = generatePendingActionId();
 
-<<<<<<< HEAD
-      const timeoutId = setTimeout(async () => {
-        try {
-          await execute();
-
-          await refreshData(threadIds, folders);
-
-          pendingActionsRef.current.delete(pendingActionId);
-        } catch (error) {
-          toast.error('Action failed');
-=======
       if (!pendingActionsByTypeRef.current.has(type)) {
         pendingActionsByTypeRef.current.set(type, new Set());
       }
       pendingActionsByTypeRef.current.get(type)?.add(pendingActionId);
->>>>>>> 13bae8fd
 
       const pendingAction: PendingAction = {
         id: pendingActionId,
@@ -169,21 +150,10 @@
           onClick: () => {
             undo();
             pendingActionsRef.current.delete(pendingActionId);
-<<<<<<< HEAD
-
-            // const undoMessage =
-            //   itemCount > 1
-            //     ? `Undone ${toastMessage.toLowerCase()} (${itemCount} items)`
-            //     : `Undone ${toastMessage.toLowerCase()}`;
-            // toast.success(undoMessage);
-          },
-        },
-=======
             pendingActionsByTypeRef.current.get(type)?.delete(pendingActionId);
           },
         },
         duration: 5000,
->>>>>>> 13bae8fd
       });
 
       return pendingActionId;
