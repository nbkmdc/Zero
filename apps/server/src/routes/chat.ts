--- conflicted
+++ resolved
@@ -39,17 +39,12 @@
       execute: async (dataStream) => {
         const connectionId = (await this.ctx.storage.get('connectionId')) as string;
         if (!connectionId || !this.driver) {
-<<<<<<< HEAD
-          console.log('Unauthorized no driver or connectionId', connectionId, this.driver);
-          throw new Error('Unauthorized');
-=======
           console.log('Unauthorized no driver or connectionId [1]', connectionId, this.driver);
           await this.setupAuth();
           if (!connectionId || !this.driver) {
             console.log('Unauthorized no driver or connectionId', connectionId, this.driver);
             throw new Error('Unauthorized no driver or connectionId [2]');
           }
->>>>>>> 13bae8fd
         }
         const tools = { ...authTools(this.driver, connectionId), buildGmailSearchQuery };
         const processedMessages = await processToolCalls(
@@ -89,23 +84,8 @@
     }
   }
 
-<<<<<<< HEAD
-  async onConnect(_: Connection, ctx: ConnectionContext) {
-    const token = ctx.request.headers.get('Cookie');
-    if (!token) {
-      console.log('no token found, checking driver');
-      if (!this.driver || !this.ctx.storage.get('connectionId')) {
-        console.log('Unauthorized no token and no driver');
-        throw new Error('Unauthorized');
-      }
-    } else {
-      console.log('token found, setting up auth');
-      await this.setupAuth(token);
-    }
-=======
   async onConnect() {
     await this.setupAuth();
->>>>>>> 13bae8fd
   }
 
   async onChatMessage(onFinish: StreamTextOnFinishCallback<{}>) {
