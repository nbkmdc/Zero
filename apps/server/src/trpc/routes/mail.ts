--- conflicted
+++ resolved
@@ -231,7 +231,6 @@
       const { driver } = ctx;
       return driver.modifyLabels(input.ids, { addLabels: [], removeLabels: ['STARRED'] });
     }),
-<<<<<<< HEAD
     deleteAllSpam: activeDriverProcedure
     .mutation(async ({ ctx }) : Promise<DeleteAllSpamResponse> => {
       const { driver } = ctx;
@@ -245,8 +244,7 @@
           error: String(error),
           count: 0
         };
-      }
-=======
+      }}),
   bulkUnmarkImportant: activeDriverProcedure
     .input(
       z.object({
@@ -256,8 +254,8 @@
     .mutation(async ({ input, ctx }) => {
       const { driver } = ctx;
       return driver.modifyLabels(input.ids, { addLabels: [], removeLabels: ['IMPORTANT'] });
->>>>>>> ac85f9ba
-    }),
+    }),
+
   send: activeDriverProcedure
     .input(
       z.object({
