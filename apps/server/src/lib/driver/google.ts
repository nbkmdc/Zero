--- conflicted
+++ resolved
@@ -652,7 +652,6 @@
       return false;
     }
   }
-<<<<<<< HEAD
 
   public deleteAllSpam() {
     return this.withErrorHandler(
@@ -698,10 +697,7 @@
     );
   }
 
-  // ===============================================
-
-=======
->>>>>>> ac85f9ba
+
   private async modifyThreadLabels(
     threadIds: string[],
     requestBody: gmail_v1.Schema$ModifyThreadRequest,
