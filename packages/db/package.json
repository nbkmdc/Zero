{
  "name": "@zero/db",
  "version": "0.0.0",
  "private": true,
  "dependencies": {
    "postgres": "^3.4.5",
    "drizzle-orm": "^0.39.2"
  },
<<<<<<< HEAD
=======
  "scripts": {
    "db:generate": "drizzle-kit generate",
    "db:migrate": "drizzle-kit migrate",
    "db:push": "drizzle-kit push",
    "db:studio": "drizzle-kit studio"
  },
>>>>>>> 7a542ce6
  "devDependencies": {
    "@zero/tsconfig": "workspace:*",
    "@types/node": "^22.10.7",
    "dotenv": "^16.4.7",
    "drizzle-kit": "^0.30.4",
    "typescript": "^5.7.3"
  },
  "exports": {
    ".": "./src/index.ts",
    "./schema": "./src/schema.ts"
  }
}<|MERGE_RESOLUTION|>--- conflicted
+++ resolved
@@ -6,15 +6,12 @@
     "postgres": "^3.4.5",
     "drizzle-orm": "^0.39.2"
   },
-<<<<<<< HEAD
-=======
   "scripts": {
     "db:generate": "drizzle-kit generate",
     "db:migrate": "drizzle-kit migrate",
     "db:push": "drizzle-kit push",
     "db:studio": "drizzle-kit studio"
   },
->>>>>>> 7a542ce6
   "devDependencies": {
     "@zero/tsconfig": "workspace:*",
     "@types/node": "^22.10.7",
